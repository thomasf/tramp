;;; tramp.el --- Transparent Remote Access, Multiple Protocol

;; Copyright (C) 1998, 1999, 2000, 2001, 2002, 2003, 2004,
;;   2005, 2006, 2007, 2008, 2009, 2010 Free Software Foundation, Inc.

;; Author: Kai Großjohann <kai.grossjohann@gmx.net>
;;         Michael Albinus <michael.albinus@gmx.de>
;; Keywords: comm, processes
;; Package: tramp

;; This file is part of GNU Emacs.

;; GNU Emacs is free software: you can redistribute it and/or modify
;; it under the terms of the GNU General Public License as published by
;; the Free Software Foundation, either version 3 of the License, or
;; (at your option) any later version.

;; GNU Emacs is distributed in the hope that it will be useful,
;; but WITHOUT ANY WARRANTY; without even the implied warranty of
;; MERCHANTABILITY or FITNESS FOR A PARTICULAR PURPOSE.  See the
;; GNU General Public License for more details.

;; You should have received a copy of the GNU General Public License
;; along with GNU Emacs.  If not, see <http://www.gnu.org/licenses/>.

;;; Commentary:

;; This package provides remote file editing, similar to ange-ftp.
;; The difference is that ange-ftp uses FTP to transfer files between
;; the local and the remote host, whereas tramp.el uses a combination
;; of rsh and rcp or other work-alike programs, such as ssh/scp.
;;
;; For more detailed instructions, please see the info file.
;;
;; Notes:
;; -----
;;
;; This package only works for Emacs 22.1 and higher, and for XEmacs 21.4
;; and higher.  For XEmacs 21, you need the package `fsf-compat' for
;; the `with-timeout' macro.
;;
;; Also see the todo list at the bottom of this file.
;;
;; The current version of Tramp can be retrieved from the following URL:
;;            http://ftp.gnu.org/gnu/tramp/
;;
;; There's a mailing list for this, as well.  Its name is:
;;            tramp-devel@gnu.org
;; You can use the Web to subscribe, under the following URL:
;;            http://lists.gnu.org/mailman/listinfo/tramp-devel
;;
;; For the adventurous, the current development sources are available
;; via CVS.  You can find instructions about this at the following URL:
;;            http://savannah.gnu.org/projects/tramp/
;; Click on "CVS" in the navigation bar near the top.
;;
;; Don't forget to put on your asbestos longjohns, first!

;;; Code:

(require 'tramp-compat)

;;; User Customizable Internal Variables:

(defgroup tramp nil
  "Edit remote files with a combination of rsh and rcp or similar programs."
  :group 'files
  :group 'comm
  :version "22.1")

;; Maybe we need once a real Tramp mode, with key bindings etc.
;;;###autoload
(defcustom tramp-mode t
  "*Whether Tramp is enabled.
If it is set to nil, all remote file names are used literally."
  :group 'tramp
  :type 'boolean)

(defcustom tramp-verbose 3
  "*Verbosity level for Tramp messages.
Any level x includes messages for all levels 1 .. x-1.  The levels are

 0  silent (no tramp messages at all)
 1  errors
 2  warnings
 3  connection to remote hosts (default level)
 4  activities
 5  internal
 6  sent and received strings
 7  file caching
 8  connection properties
 9  test commands
10  traces (huge)."
  :group 'tramp
  :type 'integer)

;; Emacs case.
(eval-and-compile
  (when (boundp 'backup-directory-alist)
    (defcustom tramp-backup-directory-alist nil
      "Alist of filename patterns and backup directory names.
Each element looks like (REGEXP . DIRECTORY), with the same meaning like
in `backup-directory-alist'.  If a Tramp file is backed up, and DIRECTORY
is a local file name, the backup directory is prepended with Tramp file
name prefix \(method, user, host\) of file.

\(setq tramp-backup-directory-alist backup-directory-alist\)

gives the same backup policy for Tramp files on their hosts like the
policy for local files."
      :group 'tramp
      :type '(repeat (cons (regexp :tag "Regexp matching filename")
			   (directory :tag "Backup directory name"))))))

;; XEmacs case.  We cannot check for `bkup-backup-directory-info', because
;; the package "backup-dir" might not be loaded yet.
(eval-and-compile
  (when (featurep 'xemacs)
    (defcustom tramp-bkup-backup-directory-info nil
      "*Alist of (FILE-REGEXP BACKUP-DIR OPTIONS ...))
It has the same meaning like `bkup-backup-directory-info' from package
`backup-dir'.  If a Tramp file is backed up, and BACKUP-DIR is a local
file name, the backup directory is prepended with Tramp file name prefix
\(method, user, host\) of file.

\(setq tramp-bkup-backup-directory-info bkup-backup-directory-info\)

gives the same backup policy for Tramp files on their hosts like the
policy for local files."
      :type '(repeat
	      (list (regexp :tag "File regexp")
		    (string :tag "Backup Dir")
		    (set :inline t
			 (const ok-create)
			 (const full-path)
			 (const prepend-name)
			 (const search-upward))))
      :group 'tramp)))

(defcustom tramp-auto-save-directory nil
  "*Put auto-save files in this directory, if set.
The idea is to use a local directory so that auto-saving is faster."
  :group 'tramp
  :type '(choice (const nil) string))

(defcustom tramp-encoding-shell
  (if (memq system-type '(windows-nt))
      (getenv "COMSPEC")
    "/bin/sh")
  "*Use this program for encoding and decoding commands on the local host.
This shell is used to execute the encoding and decoding command on the
local host, so if you want to use `~' in those commands, you should
choose a shell here which groks tilde expansion.  `/bin/sh' normally
does not understand tilde expansion.

For encoding and deocding, commands like the following are executed:

    /bin/sh -c COMMAND < INPUT > OUTPUT

This variable can be used to change the \"/bin/sh\" part.  See the
variable `tramp-encoding-command-switch' for the \"-c\" part.

Note that this variable is not used for remote commands.  There are
mechanisms in tramp.el which automatically determine the right shell to
use for the remote host."
  :group 'tramp
  :type '(file :must-match t))

(defcustom tramp-encoding-command-switch
  (if (string-match "cmd\\.exe" tramp-encoding-shell)
      "/c"
    "-c")
  "*Use this switch together with `tramp-encoding-shell' for local commands.
See the variable `tramp-encoding-shell' for more information."
  :group 'tramp
  :type 'string)

;;;###tramp-autoload
(defvar tramp-methods nil
  "*Alist of methods for remote files.
This is a list of entries of the form (NAME PARAM1 PARAM2 ...).
Each NAME stands for a remote access method.  Each PARAM is a
pair of the form (KEY VALUE).  The following KEYs are defined:
  * `tramp-remote-sh'
    This specifies the Bourne shell to use on the remote host.  This
    MUST be a Bourne-like shell.  It is normally not necessary to set
    this to any value other than \"/bin/sh\": Tramp wants to use a shell
    which groks tilde expansion, but it can search for it.  Also note
    that \"/bin/sh\" exists on all Unixen, this might not be true for
    the value that you decide to use.  You Have Been Warned.
  * `tramp-login-program'
    This specifies the name of the program to use for logging in to the
    remote host.  This may be the name of rsh or a workalike program,
    or the name of telnet or a workalike, or the name of su or a workalike.
  * `tramp-login-args'
    This specifies the list of arguments to pass to the above
    mentioned program.  Please note that this is a list of list of arguments,
    that is, normally you don't want to put \"-a -b\" or \"-f foo\"
    here.  Instead, you want a list (\"-a\" \"-b\"), or (\"-f\" \"foo\").
    There are some patterns: \"%h\" in this list is replaced by the host
    name, \"%u\" is replaced by the user name, \"%p\" is replaced by the
    port number, and \"%%\" can be used to obtain a literal percent character.
    If a list containing \"%h\", \"%u\" or \"%p\" is unchanged during
    expansion (i.e. no host or no user specified), this list is not used as
    argument.  By this, arguments like (\"-l\" \"%u\") are optional.
    \"%t\" is replaced by the temporary file name produced with
    `tramp-make-tramp-temp-file'.  \"%k\" indicates the keep-date
    parameter of a program, if exists.
  * `tramp-async-args'
    When an asynchronous process is started, we know already that
    the connection works.  Therefore, we can pass additional
    parameters to suppress diagnostic messages, in order not to
    tamper the process output.
  * `tramp-copy-program'
    This specifies the name of the program to use for remotely copying
    the file; this might be the absolute filename of rcp or the name of
    a workalike program.
  * `tramp-copy-args'
    This specifies the list of parameters to pass to the above mentioned
    program, the hints for `tramp-login-args' also apply here.
  * `tramp-copy-keep-date'
    This specifies whether the copying program when the preserves the
    timestamp of the original file.
  * `tramp-copy-keep-tmpfile'
    This specifies whether a temporary local file shall be kept
    for optimization reasons (useful for \"rsync\" methods).
  * `tramp-copy-recursive'
    Whether the operation copies directories recursively.
  * `tramp-default-port'
    The default port of a method is needed in case of gateway connections.
    Additionally, it is used as indication which method is prepared for
    passing gateways.
  * `tramp-gw-args'
    As the attribute name says, additional arguments are specified here
    when a method is applied via a gateway.
  * `tramp-password-end-of-line'
    This specifies the string to use for terminating the line after
    submitting the password.  If this method parameter is nil, then the
    value of the normal variable `tramp-default-password-end-of-line'
    is used.  This parameter is necessary because the \"plink\" program
    requires any two characters after sending the password.  These do
    not have to be newline or carriage return characters.  Other login
    programs are happy with just one character, the newline character.
    We use \"xy\" as the value for methods using \"plink\".

What does all this mean?  Well, you should specify `tramp-login-program'
for all methods; this program is used to log in to the remote site.  Then,
there are two ways to actually transfer the files between the local and the
remote side.  One way is using an additional rcp-like program.  If you want
to do this, set `tramp-copy-program' in the method.

Another possibility for file transfer is inline transfer, i.e. the
file is passed through the same buffer used by `tramp-login-program'.  In
this case, the file contents need to be protected since the
`tramp-login-program' might use escape codes or the connection might not
be eight-bit clean.  Therefore, file contents are encoded for transit.
See the variables `tramp-local-coding-commands' and
`tramp-remote-coding-commands' for details.

So, to summarize: if the method is an out-of-band method, then you
must specify `tramp-copy-program' and `tramp-copy-args'.  If it is an
inline method, then these two parameters should be nil.  Methods which
are fit for gateways must have `tramp-default-port' at least.

Notes:

When using `su' or `sudo' the phrase `open connection to a remote
host' sounds strange, but it is used nevertheless, for consistency.
No connection is opened to a remote host, but `su' or `sudo' is
started on the local host.  You should specify a remote host
`localhost' or the name of the local host.  Another host name is
useful only in combination with `tramp-default-proxies-alist'.")

(defun tramp-detect-ssh-controlmaster ()
  "Call ssh to detect whether it supports the ControlMaster argument.
This function may return nil when the argument is supported, but
shouldn't return t when it isn't."
  (ignore-errors
    (with-temp-buffer
      (call-process "ssh" nil t nil "-o" "ControlMaster")
      (goto-char (point-min))
      (search-forward-regexp "Missing ControlMaster argument" nil t))))

(defcustom tramp-default-method
  ;; An external copy method seems to be preferred, because it is much
  ;; more performant for large files, and it hasn't too serious delays
  ;; for small files.  But it must be ensured that there aren't
  ;; permanent password queries.  Either a password agent like
  ;; "ssh-agent" or "Pageant" shall run, or the optional
  ;; password-cache.el or auth-sources.el packages shall be active for
  ;; password caching.  "scpc" is chosen if we detect that the user is
  ;; running OpenSSH 4.0 or newer.
  (cond
   ;; PuTTY is installed.
   ((executable-find "pscp")
    (if	(or (fboundp 'password-read)
	    (fboundp 'auth-source-user-or-password)
	    ;; Pageant is running.
	    (tramp-compat-process-running-p "Pageant"))
	"pscp"
      "plink"))
   ;; There is an ssh installation.
   ((executable-find "scp")
    (cond
     ((tramp-detect-ssh-controlmaster) "scpc")
     ((or (fboundp 'password-read)
	  (fboundp 'auth-source-user-or-password)
	  ;; ssh-agent is running.
	  (getenv "SSH_AUTH_SOCK")
	  (getenv "SSH_AGENT_PID"))
      "scp")
     (t "ssh")))
   ;; Fallback.
   (t "ftp"))
  "*Default method to use for transferring files.
See `tramp-methods' for possibilities.
Also see `tramp-default-method-alist'."
  :group 'tramp
  :type 'string)

(defcustom tramp-default-method-alist nil
  "*Default method to use for specific host/user pairs.
This is an alist of items (HOST USER METHOD).  The first matching item
specifies the method to use for a file name which does not specify a
method.  HOST and USER are regular expressions or nil, which is
interpreted as a regular expression which always matches.  If no entry
matches, the variable `tramp-default-method' takes effect.

If the file name does not specify the user, lookup is done using the
empty string for the user name.

See `tramp-methods' for a list of possibilities for METHOD."
  :group 'tramp
  :type '(repeat (list (choice :tag "Host regexp" regexp sexp)
		       (choice :tag "User regexp" regexp sexp)
		       (choice :tag "Method name" string (const nil)))))

(defcustom tramp-default-user nil
  "*Default user to use for transferring files.
It is nil by default; otherwise settings in configuration files like
\"~/.ssh/config\" would be overwritten.  Also see `tramp-default-user-alist'.

This variable is regarded as obsolete, and will be removed soon."
  :group 'tramp
  :type '(choice (const nil) string))

(defcustom tramp-default-user-alist nil
  "*Default user to use for specific method/host pairs.
This is an alist of items (METHOD HOST USER).  The first matching item
specifies the user to use for a file name which does not specify a
user.  METHOD and USER are regular expressions or nil, which is
interpreted as a regular expression which always matches.  If no entry
matches, the variable `tramp-default-user' takes effect.

If the file name does not specify the method, lookup is done using the
empty string for the method name."
  :group 'tramp
  :type '(repeat (list (choice :tag "Method regexp" regexp sexp)
		       (choice :tag "  Host regexp" regexp sexp)
		       (choice :tag "    User name" string (const nil)))))

(defcustom tramp-default-host (system-name)
  "*Default host to use for transferring files.
Useful for su and sudo methods mostly."
  :group 'tramp
  :type 'string)

(defcustom tramp-default-proxies-alist nil
  "*Route to be followed for specific host/user pairs.
This is an alist of items (HOST USER PROXY).  The first matching
item specifies the proxy to be passed for a file name located on
a remote target matching USER@HOST.  HOST and USER are regular
expressions.  PROXY must be a Tramp filename without a localname
part.  Method and user name on PROXY are optional, which is
interpreted with the default values.  PROXY can contain the
patterns %h and %u, which are replaced by the strings matching
HOST or USER, respectively.

HOST, USER or PROXY could also be Lisp forms, which will be
evaluated.  The result must be a string or nil, which is
interpreted as a regular expression which always matches."
  :group 'tramp
  :type '(repeat (list (choice :tag "Host regexp" regexp sexp)
		       (choice :tag "User regexp" regexp sexp)
		       (choice :tag " Proxy name" string (const nil)))))

(defconst tramp-local-host-regexp
  (concat
   "\\`"
   (regexp-opt
    (list "localhost" "localhost6" (system-name) "127\.0\.0\.1" "::1") t)
   "\\'")
  "*Host names which are regarded as local host.")

(defvar tramp-completion-function-alist nil
  "*Alist of methods for remote files.
This is a list of entries of the form \(NAME PAIR1 PAIR2 ...\).
Each NAME stands for a remote access method.  Each PAIR is of the form
\(FUNCTION FILE\).  FUNCTION is responsible to extract user names and host
names from FILE for completion.  The following predefined FUNCTIONs exists:

 * `tramp-parse-rhosts'      for \"~/.rhosts\" like files,
 * `tramp-parse-shosts'      for \"~/.ssh/known_hosts\" like files,
 * `tramp-parse-sconfig'     for \"~/.ssh/config\" like files,
 * `tramp-parse-shostkeys'   for \"~/.ssh2/hostkeys/*\" like files,
 * `tramp-parse-sknownhosts' for \"~/.ssh2/knownhosts/*\" like files,
 * `tramp-parse-hosts'       for \"/etc/hosts\" like files,
 * `tramp-parse-passwd'      for \"/etc/passwd\" like files.
 * `tramp-parse-netrc'       for \"~/.netrc\" like files.
 * `tramp-parse-putty'       for PuTTY registry keys.

FUNCTION can also be a customer defined function.  For more details see
the info pages.")

(defconst tramp-echo-mark-marker "_echo"
  "String marker to surround echoed commands.")

(defconst tramp-echo-mark-marker-length (length tramp-echo-mark-marker)
  "String length of `tramp-echo-mark-marker'.")

(defconst tramp-echo-mark
  (concat tramp-echo-mark-marker
	  (make-string tramp-echo-mark-marker-length ?\b))
  "String mark to be transmitted around shell commands.
Used to separate their echo from the output they produce.  This
will only be used if we cannot disable remote echo via stty.
This string must have no effect on the remote shell except for
producing some echo which can later be detected by
`tramp-echoed-echo-mark-regexp'.  Using `tramp-echo-mark-marker',
followed by an equal number of backspaces to erase them will
usually suffice.")

(defconst tramp-echoed-echo-mark-regexp
  (format "%s\\(\b\\( \b\\)?\\)\\{%d\\}"
	  tramp-echo-mark-marker tramp-echo-mark-marker-length)
  "Regexp which matches `tramp-echo-mark' as it gets echoed by
the remote shell.")

(defcustom tramp-rsh-end-of-line "\n"
  "*String used for end of line in rsh connections.
I don't think this ever needs to be changed, so please tell me about it
if you need to change this.
Also see the method parameter `tramp-password-end-of-line' and the normal
variable `tramp-default-password-end-of-line'."
  :group 'tramp
  :type 'string)

(defcustom tramp-default-password-end-of-line
  tramp-rsh-end-of-line
  "*String used for end of line after sending a password.
This variable provides the default value for the method parameter
`tramp-password-end-of-line', see `tramp-methods' for more details.

It seems that people using plink under Windows need to send
\"\\r\\n\" (carriage-return, then newline) after a password, but just
\"\\n\" after all other lines.  This variable can be used for the
password, see `tramp-rsh-end-of-line' for the other cases.

The default value is to use the same value as `tramp-rsh-end-of-line'."
  :group 'tramp
  :type 'string)

(defcustom tramp-login-prompt-regexp
  ".*ogin\\( .*\\)?: *"
  "*Regexp matching login-like prompts.
The regexp should match at end of buffer.

Sometimes the prompt is reported to look like \"login as:\"."
  :group 'tramp
  :type 'regexp)

(defcustom tramp-shell-prompt-pattern
  ;; Allow a prompt to start right after a ^M since it indeed would be
  ;; displayed at the beginning of the line (and Zsh uses it).  This
  ;; regexp works only for GNU Emacs.
  (concat (if (featurep 'xemacs) "" "\\(?:^\\|\r\\)")
	  "[^#$%>\n]*#?[#$%>] *\\(\e\\[[0-9;]*[a-zA-Z] *\\)*")
  "Regexp to match prompts from remote shell.
Normally, Tramp expects you to configure `shell-prompt-pattern'
correctly, but sometimes it happens that you are connecting to a
remote host which sends a different kind of shell prompt.  Therefore,
Tramp recognizes things matched by `shell-prompt-pattern' as prompt,
and also things matched by this variable.  The default value of this
variable is similar to the default value of `shell-prompt-pattern',
which should work well in many cases.

This regexp must match both `tramp-initial-end-of-output' and
`tramp-end-of-output'."
  :group 'tramp
  :type 'regexp)

(defcustom tramp-password-prompt-regexp
  "^.*\\([pP]assword\\|[pP]assphrase\\).*:\^@? *"
  "*Regexp matching password-like prompts.
The regexp should match at end of buffer.

The `sudo' program appears to insert a `^@' character into the prompt."
  :group 'tramp
  :type 'regexp)

(defcustom tramp-wrong-passwd-regexp
  (concat "^.*"
	  ;; These strings should be on the last line
	  (regexp-opt '("Permission denied"
			"Login incorrect"
			"Login Incorrect"
			"Connection refused"
			"Connection closed"
			"Timeout, server not responding."
			"Sorry, try again."
			"Name or service not known"
			"Host key verification failed."
			"No supported authentication methods left to try!") t)
	  ".*"
	  "\\|"
	  "^.*\\("
	  ;; Here comes a list of regexes, separated by \\|
	  "Received signal [0-9]+"
	  "\\).*")
  "*Regexp matching a `login failed' message.
The regexp should match at end of buffer."
  :group 'tramp
  :type 'regexp)

(defcustom tramp-yesno-prompt-regexp
  (concat
   (regexp-opt '("Are you sure you want to continue connecting (yes/no)?") t)
   "\\s-*")
  "Regular expression matching all yes/no queries which need to be confirmed.
The confirmation should be done with yes or no.
The regexp should match at end of buffer.
See also `tramp-yn-prompt-regexp'."
  :group 'tramp
  :type 'regexp)

(defcustom tramp-yn-prompt-regexp
  (concat
   (regexp-opt '("Store key in cache? (y/n)"
		 "Update cached key? (y/n, Return cancels connection)") t)
   "\\s-*")
  "Regular expression matching all y/n queries which need to be confirmed.
The confirmation should be done with y or n.
The regexp should match at end of buffer.
See also `tramp-yesno-prompt-regexp'."
  :group 'tramp
  :type 'regexp)

(defcustom tramp-terminal-prompt-regexp
  (concat "\\("
	  "TERM = (.*)"
	  "\\|"
	  "Terminal type\\? \\[.*\\]"
	  "\\)\\s-*")
  "Regular expression matching all terminal setting prompts.
The regexp should match at end of buffer.
The answer will be provided by `tramp-action-terminal', which see."
  :group 'tramp
  :type 'regexp)

(defcustom tramp-operation-not-permitted-regexp
  (concat "\\(" "preserving times.*" "\\|" "set mode" "\\)" ":\\s-*"
	  (regexp-opt '("Operation not permitted") t))
  "Regular expression matching keep-date problems in (s)cp operations.
Copying has been performed successfully already, so this message can
be ignored safely."
  :group 'tramp
  :type 'regexp)

(defcustom tramp-copy-failed-regexp
  (concat "\\(.+: "
          (regexp-opt '("Permission denied"
                        "not a regular file"
                        "is a directory"
                        "No such file or directory") t)
          "\\)\\s-*")
  "Regular expression matching copy problems in (s)cp operations."
  :group 'tramp
  :type 'regexp)

(defcustom tramp-process-alive-regexp
  ""
  "Regular expression indicating a process has finished.
In fact this expression is empty by intention, it will be used only to
check regularly the status of the associated process.
The answer will be provided by `tramp-action-process-alive',
`tramp-action-out-of-band', which see."
  :group 'tramp
  :type 'regexp)

(defconst tramp-temp-name-prefix "tramp."
  "*Prefix to use for temporary files.
If this is a relative file name (such as \"tramp.\"), it is considered
relative to the directory name returned by the function
`tramp-compat-temporary-file-directory' (which see).  It may also be an
absolute file name; don't forget to include a prefix for the filename
part, though.")

(defconst tramp-temp-buffer-name " *tramp temp*"
  "Buffer name for a temporary buffer.
It shall be used in combination with `generate-new-buffer-name'.")

(defvar tramp-temp-buffer-file-name nil
  "File name of a persistent local temporary file.
Useful for \"rsync\" like methods.")
(make-variable-buffer-local 'tramp-temp-buffer-file-name)

;; XEmacs is distributed with few Lisp packages.  Further packages are
;; installed using EFS.  If we use a unified filename format, then
;; Tramp is required in addition to EFS.  (But why can't Tramp just
;; disable EFS when Tramp is loaded?  Then XEmacs can ship with EFS
;; just like before.)  Another reason for using a separate filename
;; syntax on XEmacs is that EFS hooks into XEmacs in many places, but
;; Tramp only knows how to deal with `file-name-handler-alist', not
;; the other places.

;; Currently, we have the choice between 'ftp, 'sep, and 'url.
;;;###autoload
(defcustom tramp-syntax
  (if (featurep 'xemacs) 'sep 'ftp)
  "Tramp filename syntax to be used.

It can have the following values:

  'ftp -- Ange-FTP respective EFS like syntax (GNU Emacs default)
  'sep -- Syntax as defined for XEmacs (not available yet for GNU Emacs)
  'url -- URL-like syntax."
  :group 'tramp
  :type (if (featurep 'xemacs)
	    '(choice (const :tag "EFS"    ftp)
		     (const :tag "XEmacs" sep)
		     (const :tag "URL"    url))
	  '(choice (const :tag "Ange-FTP" ftp)
		   (const :tag "URL"      url))))

(defconst tramp-prefix-format
  (cond ((equal tramp-syntax 'ftp) "/")
	((equal tramp-syntax 'sep) "/[")
	((equal tramp-syntax 'url) "/")
	(t (error "Wrong `tramp-syntax' defined")))
  "*String matching the very beginning of Tramp file names.
Used in `tramp-make-tramp-file-name'.")

(defconst tramp-prefix-regexp
  (concat "^" (regexp-quote tramp-prefix-format))
  "*Regexp matching the very beginning of Tramp file names.
Should always start with \"^\". Derived from `tramp-prefix-format'.")

(defconst tramp-method-regexp
  "[a-zA-Z_0-9-]+"
  "*Regexp matching methods identifiers.")

(defconst tramp-postfix-method-format
  (cond ((equal tramp-syntax 'ftp) ":")
	((equal tramp-syntax 'sep) "/")
	((equal tramp-syntax 'url) "://")
	(t (error "Wrong `tramp-syntax' defined")))
  "*String matching delimeter between method and user or host names.
Used in `tramp-make-tramp-file-name'.")

(defconst tramp-postfix-method-regexp
  (regexp-quote tramp-postfix-method-format)
  "*Regexp matching delimeter between method and user or host names.
Derived from `tramp-postfix-method-format'.")

(defconst tramp-user-regexp "[^:/ \t]+"
  "*Regexp matching user names.")

(defconst tramp-prefix-domain-format "%"
  "*String matching delimeter between user and domain names.")

(defconst tramp-prefix-domain-regexp
  (regexp-quote tramp-prefix-domain-format)
  "*Regexp matching delimeter between user and domain names.
Derived from `tramp-prefix-domain-format'.")

(defconst tramp-domain-regexp "[-a-zA-Z0-9_.]+"
  "*Regexp matching domain names.")

(defconst tramp-user-with-domain-regexp
  (concat "\\(" tramp-user-regexp "\\)"
	        tramp-prefix-domain-regexp
	  "\\(" tramp-domain-regexp "\\)")
  "*Regexp matching user names with domain names.")

(defconst tramp-postfix-user-format "@"
  "*String matching delimeter between user and host names.
Used in `tramp-make-tramp-file-name'.")

(defconst tramp-postfix-user-regexp
  (regexp-quote tramp-postfix-user-format)
  "*Regexp matching delimeter between user and host names.
Derived from `tramp-postfix-user-format'.")

(defconst tramp-host-regexp "[a-zA-Z0-9_.-]+"
  "*Regexp matching host names.")

(defconst tramp-prefix-ipv6-format
  (cond ((equal tramp-syntax 'ftp) "[")
	((equal tramp-syntax 'sep) "")
	((equal tramp-syntax 'url) "[")
	(t (error "Wrong `tramp-syntax' defined")))
  "*String matching left hand side of IPv6 addresses.
Used in `tramp-make-tramp-file-name'.")

(defconst tramp-prefix-ipv6-regexp
  (regexp-quote tramp-prefix-ipv6-format)
  "*Regexp matching left hand side of IPv6 addresses.
Derived from `tramp-prefix-ipv6-format'.")

;; The following regexp is a bit sloppy.  But it shall serve our
;; purposes.  It covers also IPv4 mapped IPv6 addresses, like in
;; "::ffff:192.168.0.1".
(defconst tramp-ipv6-regexp
  "\\(?:\\(?:[a-zA-Z0-9]+\\)?:\\)+[a-zA-Z0-9.]+"
  "*Regexp matching IPv6 addresses.")

(defconst tramp-postfix-ipv6-format
  (cond ((equal tramp-syntax 'ftp) "]")
	((equal tramp-syntax 'sep) "")
	((equal tramp-syntax 'url) "]")
	(t (error "Wrong `tramp-syntax' defined")))
  "*String matching right hand side of IPv6 addresses.
Used in `tramp-make-tramp-file-name'.")

(defconst tramp-postfix-ipv6-regexp
  (regexp-quote tramp-postfix-ipv6-format)
  "*Regexp matching right hand side of IPv6 addresses.
Derived from `tramp-postfix-ipv6-format'.")

(defconst tramp-prefix-port-format
  (cond ((equal tramp-syntax 'ftp) "#")
	((equal tramp-syntax 'sep) "#")
	((equal tramp-syntax 'url) ":")
	(t (error "Wrong `tramp-syntax' defined")))
  "*String matching delimeter between host names and port numbers.")

(defconst tramp-prefix-port-regexp
  (regexp-quote tramp-prefix-port-format)
  "*Regexp matching delimeter between host names and port numbers.
Derived from `tramp-prefix-port-format'.")

(defconst tramp-port-regexp "[0-9]+"
  "*Regexp matching port numbers.")

(defconst tramp-host-with-port-regexp
  (concat "\\(" tramp-host-regexp "\\)"
	        tramp-prefix-port-regexp
	  "\\(" tramp-port-regexp "\\)")
  "*Regexp matching host names with port numbers.")

(defconst tramp-postfix-host-format
  (cond ((equal tramp-syntax 'ftp) ":")
	((equal tramp-syntax 'sep) "]")
	((equal tramp-syntax 'url) "")
	(t (error "Wrong `tramp-syntax' defined")))
  "*String matching delimeter between host names and localnames.
Used in `tramp-make-tramp-file-name'.")

(defconst tramp-postfix-host-regexp
  (regexp-quote tramp-postfix-host-format)
  "*Regexp matching delimeter between host names and localnames.
Derived from `tramp-postfix-host-format'.")

(defconst tramp-localname-regexp ".*$"
  "*Regexp matching localnames.")

;;; File name format:

(defconst tramp-file-name-structure
  (list
   (concat
    tramp-prefix-regexp
    "\\(" "\\(" tramp-method-regexp "\\)" tramp-postfix-method-regexp "\\)?"
    "\\(" "\\(" tramp-user-regexp "\\)"   tramp-postfix-user-regexp   "\\)?"
    "\\(" "\\(" tramp-host-regexp
		"\\|"
		tramp-prefix-ipv6-regexp  tramp-ipv6-regexp
					  tramp-postfix-ipv6-regexp "\\)"
	  "\\(" tramp-prefix-port-regexp  tramp-port-regexp "\\)?" "\\)?"
    tramp-postfix-host-regexp
    "\\(" tramp-localname-regexp "\\)")
   2 4 5 8)

  "*List of five elements (REGEXP METHOD USER HOST FILE), detailing \
the Tramp file name structure.

The first element REGEXP is a regular expression matching a Tramp file
name.  The regex should contain parentheses around the method name,
the user name, the host name, and the file name parts.

The second element METHOD is a number, saying which pair of
parentheses matches the method name.  The third element USER is
similar, but for the user name.  The fourth element HOST is similar,
but for the host name.  The fifth element FILE is for the file name.
These numbers are passed directly to `match-string', which see.  That
means the opening parentheses are counted to identify the pair.

See also `tramp-file-name-regexp'.")

;;;###autoload
(defconst tramp-file-name-regexp-unified
  (if (memq system-type '(cygwin windows-nt))
      "\\`/\\([^[/:]\\{2,\\}\\|[^/]\\{2,\\}]\\):"
    "\\`/\\([^[/:]+\\|[^/]+]\\):")
  "Value for `tramp-file-name-regexp' for unified remoting.
Emacs (not XEmacs) uses a unified filename syntax for Ange-FTP and
Tramp.  See `tramp-file-name-structure' for more explanations.

On W32 systems, the volume letter must be ignored.")

;;;###autoload
(defconst tramp-file-name-regexp-separate "\\`/\\[.*\\]"
  "Value for `tramp-file-name-regexp' for separate remoting.
XEmacs uses a separate filename syntax for Tramp and EFS.
See `tramp-file-name-structure' for more explanations.")

;;;###autoload
(defconst tramp-file-name-regexp-url "\\`/[^/:]+://"
  "Value for `tramp-file-name-regexp' for URL-like remoting.
See `tramp-file-name-structure' for more explanations.")

;;;###autoload
(defconst tramp-file-name-regexp
  (cond ((equal tramp-syntax 'ftp) tramp-file-name-regexp-unified)
	((equal tramp-syntax 'sep) tramp-file-name-regexp-separate)
	((equal tramp-syntax 'url) tramp-file-name-regexp-url)
	(t (error "Wrong `tramp-syntax' defined")))
  "*Regular expression matching file names handled by Tramp.
This regexp should match Tramp file names but no other file names.
When tramp.el is loaded, this regular expression is prepended to
`file-name-handler-alist', and that is searched sequentially.  Thus,
if the Tramp entry appears rather early in the `file-name-handler-alist'
and is a bit too general, then some files might be considered Tramp
files which are not really Tramp files.

Please note that the entry in `file-name-handler-alist' is made when
this file \(tramp.el\) is loaded.  This means that this variable must be set
before loading tramp.el.  Alternatively, `file-name-handler-alist' can be
updated after changing this variable.

Also see `tramp-file-name-structure'.")

;;;###autoload
(defconst tramp-root-regexp
  (if (memq system-type '(cygwin windows-nt))
      "\\`\\([a-zA-Z]:\\)?/"
    "\\`/")
  "Beginning of an incomplete Tramp file name.
Usually, it is just \"\\\\`/\".  On W32 systems, there might be a
volume letter, which will be removed by `tramp-drop-volume-letter'.")

;;;###autoload
(defconst tramp-completion-file-name-regexp-unified
  (if (memq system-type '(cygwin windows-nt))
      (concat tramp-root-regexp "[^/]\\{2,\\}\\'")
    (concat tramp-root-regexp "[^/]*\\'"))
  "Value for `tramp-completion-file-name-regexp' for unified remoting.
GNU Emacs uses a unified filename syntax for Tramp and Ange-FTP.
See `tramp-file-name-structure' for more explanations.

On W32 systems, the volume letter must be ignored.")

;;;###autoload
(defconst tramp-completion-file-name-regexp-separate
  (concat tramp-root-regexp "\\([[][^]]*\\)?\\'")
  "Value for `tramp-completion-file-name-regexp' for separate remoting.
XEmacs uses a separate filename syntax for Tramp and EFS.
See `tramp-file-name-structure' for more explanations.")

;;;###autoload
(defconst tramp-completion-file-name-regexp-url
  (concat tramp-root-regexp "[^/:]+\\(:\\(/\\(/[^/]*\\)?\\)?\\)?\\'")
  "Value for `tramp-completion-file-name-regexp' for URL-like remoting.
See `tramp-file-name-structure' for more explanations.")

;;;###autoload
(defconst tramp-completion-file-name-regexp
  (cond ((equal tramp-syntax 'ftp) tramp-completion-file-name-regexp-unified)
	((equal tramp-syntax 'sep) tramp-completion-file-name-regexp-separate)
	((equal tramp-syntax 'url) tramp-completion-file-name-regexp-url)
	(t (error "Wrong `tramp-syntax' defined")))
  "*Regular expression matching file names handled by Tramp completion.
This regexp should match partial Tramp file names only.

Please note that the entry in `file-name-handler-alist' is made when
this file (tramp.el) is loaded.  This means that this variable must be set
before loading tramp.el.  Alternatively, `file-name-handler-alist' can be
updated after changing this variable.

Also see `tramp-file-name-structure'.")

;; Chunked sending kludge.  We set this to 500 for black-listed constellations
;; known to have a bug in `process-send-string'; some ssh connections appear
;; to drop bytes when data is sent too quickly.  There is also a connection
;; buffer local variable, which is computed depending on remote host properties
;; when `tramp-chunksize' is zero or nil.
(defcustom tramp-chunksize
  (when (and (not (featurep 'xemacs))
	     (memq system-type '(hpux)))
    500)
;; Parentheses in docstring starting at beginning of line are escaped.
;; Fontification is messed up when
;; `open-paren-in-column-0-is-defun-start' set to t.
  "*If non-nil, chunksize for sending input to local process.
It is necessary only on systems which have a buggy `process-send-string'
implementation.  The necessity, whether this variable must be set, can be
checked via the following code:

  (with-temp-buffer
    (let* ((user \"xxx\") (host \"yyy\")
           (init 0) (step 50)
           (sent init) (received init))
      (while (= sent received)
        (setq sent (+ sent step))
        (erase-buffer)
        (let ((proc (start-process (buffer-name) (current-buffer)
                                   \"ssh\" \"-l\" user host \"wc\" \"-c\")))
          (when (memq (process-status proc) '(run open))
            (process-send-string proc (make-string sent ?\\ ))
            (process-send-eof proc)
            (process-send-eof proc))
          (while (not (progn (goto-char (point-min))
                             (re-search-forward \"\\\\w+\" (point-max) t)))
            (accept-process-output proc 1))
          (when (memq (process-status proc) '(run open))
            (setq received (string-to-number (match-string 0)))
            (delete-process proc)
            (message \"Bytes sent: %s\\tBytes received: %s\" sent received)
            (sit-for 0))))
      (if (> sent (+ init step))
          (message \"You should set `tramp-chunksize' to a maximum of %s\"
                   (- sent step))
        (message \"Test does not work\")
        (display-buffer (current-buffer))
        (sit-for 30))))

In the Emacs normally running Tramp, evaluate the above code
\(replace \"xxx\" and \"yyy\" by the remote user and host name,
respectively\).  You can do this, for example, by pasting it into
the `*scratch*' buffer and then hitting C-j with the cursor after the
last closing parenthesis.  Note that it works only if you have configured
\"ssh\" to run without password query, see ssh-agent\(1\).

You will see the number of bytes sent successfully to the remote host.
If that number exceeds 1000, you can stop the execution by hitting
C-g, because your Emacs is likely clean.

When it is necessary to set `tramp-chunksize', you might consider to
use an out-of-the-band method \(like \"scp\"\) instead of an internal one
\(like \"ssh\"\), because setting `tramp-chunksize' to non-nil decreases
performance.

If your Emacs is buggy, the code stops and gives you an indication
about the value `tramp-chunksize' should be set.  Maybe you could just
experiment a bit, e.g. changing the values of `init' and `step'
in the third line of the code.

Please raise a bug report via \"M-x tramp-bug\" if your system needs
this variable to be set as well."
  :group 'tramp
  :type '(choice (const nil) integer))

;; Logging in to a remote host normally requires obtaining a pty.  But
;; Emacs on MacOS X has process-connection-type set to nil by default,
;; so on those systems Tramp doesn't obtain a pty.  Here, we allow
;; for an override of the system default.
(defcustom tramp-process-connection-type t
  "Overrides `process-connection-type' for connections from Tramp.
Tramp binds process-connection-type to the value given here before
opening a connection to a remote host."
  :group 'tramp
  :type '(choice (const nil) (const t) (const pty)))

(defcustom tramp-completion-reread-directory-timeout 10
  "Defines seconds since last remote command before rereading a directory.
A remote directory might have changed its contents.  In order to
make it visible during file name completion in the minibuffer,
Tramp flushes its cache and rereads the directory contents when
more than `tramp-completion-reread-directory-timeout' seconds
have been gone since last remote command execution.  A value of `t'
would require an immediate reread during filename completion, `nil'
means to use always cached values for the directory contents."
  :group 'tramp
  :type '(choice (const nil) integer))

;;; Internal Variables:

(defvar tramp-current-method nil
  "Connection method for this *tramp* buffer.")

(defvar tramp-current-user nil
  "Remote login name for this *tramp* buffer.")

(defvar tramp-current-host nil
  "Remote host for this *tramp* buffer.")

;;;###autoload
(defconst tramp-completion-file-name-handler-alist
  '((file-name-all-completions . tramp-completion-handle-file-name-all-completions)
    (file-name-completion . tramp-completion-handle-file-name-completion))
  "Alist of completion handler functions.
Used for file names matching `tramp-file-name-regexp'. Operations
not mentioned here will be handled by Tramp's file name handler
functions, or the normal Emacs functions.")

;; Handlers for foreign methods, like FTP or SMB, shall be plugged here.
;;;###tramp-autoload
(defvar tramp-foreign-file-name-handler-alist nil
  "Alist of elements (FUNCTION . HANDLER) for foreign methods handled specially.
If (FUNCTION FILENAME) returns non-nil, then all I/O on that file is done by
calling HANDLER.")

;;; Internal functions which must come first:

;; Conversion functions between external representation and
;; internal data structure.  Convenience functions for internal
;; data structure.

(defun tramp-file-name-p (vec)
  "Check, whether VEC is a Tramp object."
  (and (vectorp vec) (= 4 (length vec))))

(defun tramp-file-name-method (vec)
  "Return method component of VEC."
  (and (tramp-file-name-p vec) (aref vec 0)))

(defun tramp-file-name-user (vec)
  "Return user component of VEC."
  (and (tramp-file-name-p vec) (aref vec 1)))

(defun tramp-file-name-host (vec)
  "Return host component of VEC."
  (and (tramp-file-name-p vec) (aref vec 2)))

(defun tramp-file-name-localname (vec)
  "Return localname component of VEC."
  (and (tramp-file-name-p vec) (aref vec 3)))

;; The user part of a Tramp file name vector can be of kind
;; "user%domain".  Sometimes, we must extract these parts.
(defun tramp-file-name-real-user (vec)
  "Return the user name of VEC without domain."
  (save-match-data
    (let ((user (tramp-file-name-user vec)))
      (if (and (stringp user)
	       (string-match tramp-user-with-domain-regexp user))
	  (match-string 1 user)
	user))))

(defun tramp-file-name-domain (vec)
  "Return the domain name of VEC."
  (save-match-data
    (let ((user (tramp-file-name-user vec)))
      (and (stringp user)
	   (string-match tramp-user-with-domain-regexp user)
	   (match-string 2 user)))))

;; The host part of a Tramp file name vector can be of kind
;; "host#port".  Sometimes, we must extract these parts.
(defun tramp-file-name-real-host (vec)
  "Return the host name of VEC without port."
  (save-match-data
    (let ((host (tramp-file-name-host vec)))
      (if (and (stringp host)
	       (string-match tramp-host-with-port-regexp host))
	  (match-string 1 host)
	host))))

(defun tramp-file-name-port (vec)
  "Return the port number of VEC."
  (save-match-data
    (let ((method (tramp-file-name-method vec))
	  (host (tramp-file-name-host vec)))
      (or (and (stringp host)
	       (string-match tramp-host-with-port-regexp host)
	       (string-to-number (match-string 2 host)))
	  (tramp-get-method-parameter method 'tramp-default-port)))))

;;;###tramp-autoload
(defun tramp-tramp-file-p (name)
  "Return t if NAME is a string with Tramp file name syntax."
  (save-match-data
    (and (stringp name) (string-match tramp-file-name-regexp name))))

(defun tramp-find-method (method user host)
  "Return the right method string to use.
This is METHOD, if non-nil. Otherwise, do a lookup in
`tramp-default-method-alist'."
  (or method
      (let ((choices tramp-default-method-alist)
	    lmethod item)
	(while choices
	  (setq item (pop choices))
	  (when (and (string-match (or (nth 0 item) "") (or host ""))
		     (string-match (or (nth 1 item) "") (or user "")))
	    (setq lmethod (nth 2 item))
	    (setq choices nil)))
	lmethod)
      tramp-default-method))

(defun tramp-find-user (method user host)
  "Return the right user string to use.
This is USER, if non-nil. Otherwise, do a lookup in
`tramp-default-user-alist'."
  (or user
      (let ((choices tramp-default-user-alist)
	    luser item)
	(while choices
	  (setq item (pop choices))
	  (when (and (string-match (or (nth 0 item) "") (or method ""))
		     (string-match (or (nth 1 item) "") (or host "")))
	    (setq luser (nth 2 item))
	    (setq choices nil)))
	luser)
      tramp-default-user))

(defun tramp-find-host (method user host)
  "Return the right host string to use.
This is HOST, if non-nil. Otherwise, it is `tramp-default-host'."
  (or (and (> (length host) 0) host)
      tramp-default-host))

(defun tramp-dissect-file-name (name &optional nodefault)
  "Return a `tramp-file-name' structure.
The structure consists of remote method, remote user, remote host
and localname (file name on remote host).  If NODEFAULT is
non-nil, the file name parts are not expanded to their default
values."
  (save-match-data
    (let ((match (string-match (nth 0 tramp-file-name-structure) name)))
      (unless match (error "Not a Tramp file name: %s" name))
      (let ((method    (match-string (nth 1 tramp-file-name-structure) name))
	    (user      (match-string (nth 2 tramp-file-name-structure) name))
	    (host      (match-string (nth 3 tramp-file-name-structure) name))
	    (localname (match-string (nth 4 tramp-file-name-structure) name)))
	(when host
	  (when (string-match tramp-prefix-ipv6-regexp host)
	    (setq host (replace-match "" nil t host)))
	  (when (string-match tramp-postfix-ipv6-regexp host)
	    (setq host (replace-match "" nil t host))))
	(if nodefault
	    (vector method user host localname)
	  (vector
	   (tramp-find-method method user host)
	   (tramp-find-user   method user host)
	   (tramp-find-host   method user host)
	   localname))))))

(defun tramp-buffer-name (vec)
  "A name for the connection buffer VEC."
  ;; We must use `tramp-file-name-real-host', because for gateway
  ;; methods the default port will be expanded later on, which would
  ;; tamper the name.
  (let ((method (tramp-file-name-method vec))
	(user   (tramp-file-name-user vec))
	(host   (tramp-file-name-real-host vec)))
    (if (not (zerop (length user)))
	(format "*tramp/%s %s@%s*" method user host)
      (format "*tramp/%s %s*" method host))))

(defun tramp-make-tramp-file-name (method user host localname)
  "Constructs a Tramp file name from METHOD, USER, HOST and LOCALNAME."
  (concat tramp-prefix-format
	  (when (not (zerop (length method)))
	    (concat method tramp-postfix-method-format))
	  (when (not (zerop (length user)))
	    (concat user tramp-postfix-user-format))
	  (when host
	    (if (string-match tramp-ipv6-regexp host)
		(concat tramp-prefix-ipv6-format host tramp-postfix-ipv6-format)
	      host))
	  tramp-postfix-host-format
	  (when localname localname)))

(defun tramp-completion-make-tramp-file-name (method user host localname)
  "Constructs a Tramp file name from METHOD, USER, HOST and LOCALNAME.
It must not be a complete Tramp file name, but as long as there are
necessary only.  This function will be used in file name completion."
  (concat tramp-prefix-format
	  (when (not (zerop (length method)))
	    (concat method tramp-postfix-method-format))
	  (when (not (zerop (length user)))
	    (concat user tramp-postfix-user-format))
	  (when (not (zerop (length host)))
	    (concat
	     (if (string-match tramp-ipv6-regexp host)
		 (concat
		  tramp-prefix-ipv6-format host tramp-postfix-ipv6-format)
	       host)
	     tramp-postfix-host-format))
	  (when localname localname)))

(defun tramp-get-buffer (vec)
  "Get the connection buffer to be used for VEC."
  (or (get-buffer (tramp-buffer-name vec))
      (with-current-buffer (get-buffer-create (tramp-buffer-name vec))
	(setq buffer-undo-list t)
	(setq default-directory
	      (tramp-make-tramp-file-name
	       (tramp-file-name-method vec)
	       (tramp-file-name-user vec)
	       (tramp-file-name-host vec)
	       "/"))
	(current-buffer))))

(defun tramp-get-connection-buffer (vec)
  "Get the connection buffer to be used for VEC.
In case a second asynchronous communication has been started, it is different
from `tramp-get-buffer'."
  (or (tramp-get-connection-property vec "process-buffer" nil)
      (tramp-get-buffer vec)))

(defun tramp-get-connection-name (vec)
  "Get the connection name to be used for VEC.
In case a second asynchronous communication has been started, it is different
from the default one."
  (or (tramp-get-connection-property vec "process-name" nil)
      (tramp-buffer-name vec)))

(defun tramp-get-connection-process (vec)
  "Get the connection process to be used for VEC.
In case a second asynchronous communication has been started, it is different
from the default one."
  (get-process (tramp-get-connection-name vec)))

(defun tramp-debug-buffer-name (vec)
  "A name for the debug buffer for VEC."
  ;; We must use `tramp-file-name-real-host', because for gateway
  ;; methods the default port will be expanded later on, which would
  ;; tamper the name.
  (let ((method (tramp-file-name-method vec))
	(user   (tramp-file-name-user vec))
	(host   (tramp-file-name-real-host vec)))
    (if (not (zerop (length user)))
	(format "*debug tramp/%s %s@%s*" method user host)
      (format "*debug tramp/%s %s*" method host))))

(defconst tramp-debug-outline-regexp
  "[0-9]+:[0-9]+:[0-9]+\\.[0-9]+ [a-z0-9-]+ (\\([0-9]+\\)) #"
  "Used for highlighting Tramp debug buffers in `outline-mode'.")

(defun tramp-debug-outline-level ()
  "Return the depth to which a statement is nested in the outline.
Point must be at the beginning of a header line.

The outline level is equal to the verbosity of the Tramp message."
  (1+ (string-to-number (match-string 1))))

(defun tramp-get-debug-buffer (vec)
  "Get the debug buffer for VEC."
  (with-current-buffer
      (get-buffer-create (tramp-debug-buffer-name vec))
    (when (bobp)
      (setq buffer-undo-list t)
      ;; Activate `outline-mode'.  This runs `text-mode-hook' and
      ;; `outline-mode-hook'.  We must prevent that local processes
      ;; die.  Yes: I've seen `flyspell-mode', which starts "ispell".
      ;; Furthermore, `outline-regexp' must have the correct value
      ;; already, because it is used by `font-lock-compile-keywords'.
      (let ((default-directory (tramp-compat-temporary-file-directory))
	    (outline-regexp tramp-debug-outline-regexp))
	(outline-mode))
      (set (make-local-variable 'outline-regexp) tramp-debug-outline-regexp)
      (set (make-local-variable 'outline-level) 'tramp-debug-outline-level))
    (current-buffer)))

(defsubst tramp-debug-message (vec fmt-string &rest args)
  "Append message to debug buffer.
Message is formatted with FMT-STRING as control string and the remaining
ARGS to actually emit the message (if applicable)."
  (when (get-buffer (tramp-buffer-name vec))
    (with-current-buffer (tramp-get-debug-buffer vec)
      (goto-char (point-max))
      ;; Headline.
      (when (bobp)
	(insert
	 (format
	  ";; %sEmacs: %s Tramp: %s -*- mode: outline; -*-"
	  (if (featurep 'sxemacs) "SX" (if (featurep 'xemacs) "X" "GNU "))
	  emacs-version tramp-version)))
      (unless (bolp)
	(insert "\n"))
      ;; Timestamp.
      (let ((now (current-time)))
        (insert (format-time-string "%T." now))
        (insert (format "%06d " (nth 2 now))))
      ;; Calling function.
      (let ((btn 1) btf fn)
	(while (not fn)
	  (setq btf (nth 1 (backtrace-frame btn)))
	  (if (not btf)
	      (setq fn "")
	    (when (symbolp btf)
	      (setq fn (symbol-name btf))
	      (unless (and (string-match "^tramp" fn)
			   (not (string-match
				 "^tramp\\(-debug\\)?\\(-message\\|-error\\|-compat\\(-funcall\\|-with-temp-message\\)\\)$"
				 fn)))
		(setq fn nil)))
	    (setq btn (1+ btn))))
	;; The following code inserts filename and line number.
	;; Should be deactivated by default, because it is time
	;; consuming.
;	(let ((ffn (find-function-noselect (intern fn))))
;	  (insert
;	   (format
;	    "%s:%d: "
;	    (file-name-nondirectory (buffer-file-name (car ffn)))
;	    (with-current-buffer (car ffn)
;	      (1+ (count-lines (point-min) (cdr ffn)))))))
	(insert (format "%s " fn)))
      ;; The message.
      (insert (apply 'format fmt-string args)))))

(defvar tramp-message-show-message t
  "Show Tramp message in the minibuffer.
This variable is used to disable messages from `tramp-error'.
The messages are visible anyway, because an error is raised.")

(defsubst tramp-message (vec-or-proc level fmt-string &rest args)
  "Emit a message depending on verbosity level.
VEC-OR-PROC identifies the Tramp buffer to use.  It can be either a
vector or a process.  LEVEL says to be quiet if `tramp-verbose' is
less than LEVEL.  The message is emitted only if `tramp-verbose' is
greater than or equal to LEVEL.

The message is also logged into the debug buffer when `tramp-verbose'
is greater than or equal 4.

Calls functions `message' and `tramp-debug-message' with FMT-STRING as
control string and the remaining ARGS to actually emit the message (if
applicable)."
  (ignore-errors
    (when (<= level tramp-verbose)
      ;; Match data must be preserved!
      (save-match-data
	;; Display only when there is a minimum level.
	(when (and tramp-message-show-message (<= level 3))
	  (apply 'message
		 (concat
		  (cond
		   ((= level 0) "")
		   ((= level 1) "")
		   ((= level 2) "Warning: ")
		   (t           "Tramp: "))
		  fmt-string)
		 args))
	;; Log only when there is a minimum level.
	(when (>= tramp-verbose 4)
	  (when (and vec-or-proc
		     (processp vec-or-proc)
		     (buffer-name (process-buffer vec-or-proc)))
	    (with-current-buffer (process-buffer vec-or-proc)
	      ;; Translate proc to vec.
	      (setq vec-or-proc (tramp-dissect-file-name default-directory))))
	  (when (and vec-or-proc (vectorp vec-or-proc))
	    (apply 'tramp-debug-message
		   vec-or-proc
		   (concat (format "(%d) # " level) fmt-string)
		   args)))))))

(defsubst tramp-error (vec-or-proc signal fmt-string &rest args)
  "Emit an error.
VEC-OR-PROC identifies the connection to use, SIGNAL is the
signal identifier to be raised, remaining args passed to
`tramp-message'.  Finally, signal SIGNAL is raised."
  (let (tramp-message-show-message)
    (tramp-message
     vec-or-proc 1 "%s"
     (error-message-string
      (list signal
	    (get signal 'error-message)
	    (apply 'format fmt-string args))))
    (signal signal (list (apply 'format fmt-string args)))))

(defsubst tramp-error-with-buffer
  (buffer vec-or-proc signal fmt-string &rest args)
  "Emit an error, and show BUFFER.
If BUFFER is nil, show the connection buffer.  Wait for 30\", or until
an input event arrives.  The other arguments are passed to `tramp-error'."
  (save-window-excursion
    (unwind-protect
	(apply 'tramp-error vec-or-proc signal fmt-string args)
      (when (and vec-or-proc
		 (not (zerop tramp-verbose))
		 (not (tramp-completion-mode-p)))
	(let ((enable-recursive-minibuffers t))
	  (pop-to-buffer
	   (or (and (bufferp buffer) buffer)
	       (and (processp vec-or-proc) (process-buffer vec-or-proc))
	       (tramp-get-buffer vec-or-proc)))
	  (sit-for 30))))))

(defmacro with-parsed-tramp-file-name (filename var &rest body)
  "Parse a Tramp filename and make components available in the body.

First arg FILENAME is evaluated and dissected into its components.
Second arg VAR is a symbol.  It is used as a variable name to hold
the filename structure.  It is also used as a prefix for the variables
holding the components.  For example, if VAR is the symbol `foo', then
`foo' will be bound to the whole structure, `foo-method' will be bound to
the method component, and so on for `foo-user', `foo-host', `foo-localname'.

Remaining args are Lisp expressions to be evaluated (inside an implicit
`progn').

If VAR is nil, then we bind `v' to the structure and `method', `user',
`host', `localname' to the components."
  `(let* ((,(or var 'v) (tramp-dissect-file-name ,filename))
	  (,(if var (intern (concat (symbol-name var) "-method")) 'method)
	   (tramp-file-name-method ,(or var 'v)))
	  (,(if var (intern (concat (symbol-name var) "-user")) 'user)
	   (tramp-file-name-user ,(or var 'v)))
	  (,(if var (intern (concat (symbol-name var) "-host")) 'host)
	   (tramp-file-name-host ,(or var 'v)))
	  (,(if var (intern (concat (symbol-name var) "-localname")) 'localname)
	   (tramp-file-name-localname ,(or var 'v))))
     ,@body))

(put 'with-parsed-tramp-file-name 'lisp-indent-function 2)
(put 'with-parsed-tramp-file-name 'edebug-form-spec '(form symbolp body))
(tramp-compat-font-lock-add-keywords
 'emacs-lisp-mode '("\\<with-parsed-tramp-file-name\\>"))

(defun tramp-progress-reporter-update (reporter &optional value)
  (let* ((parameters (cdr reporter))
	 (message (aref parameters 3)))
    (when (string-match message (or (current-message) ""))
      (tramp-compat-funcall 'progress-reporter-update reporter value))))

(defmacro with-progress-reporter (vec level message &rest body)
  "Executes BODY, spinning a progress reporter with MESSAGE.
If LEVEL does not fit for visible messages, or if this is a
nested call of the macro, there are only traces without a visible
progress reporter."
  `(let (pr tm)
     (tramp-message ,vec ,level "%s..." ,message)
     ;; We start a pulsing progress reporter after 3 seconds.  Feature
     ;; introduced in Emacs 24.1.
     (when (and tramp-message-show-message
		;; Display only when there is a minimum level.
		(<= ,level (min tramp-verbose 3)))
       (ignore-errors
	 (setq pr (tramp-compat-funcall 'make-progress-reporter ,message)
	       tm (when pr
		    (run-at-time 3 0.1 'tramp-progress-reporter-update pr)))))
     (unwind-protect
	 ;; Execute the body.  Unset `tramp-message-show-message' when
	 ;; the timer object is created, in order to suppress
	 ;; concurrent timers.
	 (let ((tramp-message-show-message
		(and tramp-message-show-message (not tm))))
	   ,@body)
       ;; Stop progress reporter.
       (if tm (tramp-compat-funcall 'cancel-timer tm))
       (tramp-message ,vec ,level "%s...done" ,message))))

(put 'with-progress-reporter 'lisp-indent-function 3)
(put 'with-progress-reporter 'edebug-form-spec t)
(tramp-compat-font-lock-add-keywords
 'emacs-lisp-mode '("\\<with-progress-reporter\\>"))

(eval-and-compile			;; Silence compiler.
  (if (memq system-type '(cygwin windows-nt))
      (defun tramp-drop-volume-letter (name)
	"Cut off unnecessary drive letter from file NAME.
The functions `tramp-*-handle-expand-file-name' call `expand-file-name'
locally on a remote file name.  When the local system is a W32 system
but the remote system is Unix, this introduces a superfluous drive
letter into the file name.  This function removes it."
	(save-match-data
	  (if (string-match tramp-root-regexp name)
	      (replace-match "/" nil t name)
	    name)))

    (defalias 'tramp-drop-volume-letter 'identity)))

;;; Config Manipulation Functions:

(defun tramp-set-completion-function (method function-list)
  "Sets the list of completion functions for METHOD.
FUNCTION-LIST is a list of entries of the form (FUNCTION FILE).
The FUNCTION is intended to parse FILE according its syntax.
It might be a predefined FUNCTION, or a user defined FUNCTION.
Predefined FUNCTIONs are `tramp-parse-rhosts', `tramp-parse-shosts',
`tramp-parse-sconfig', `tramp-parse-hosts', `tramp-parse-passwd',
and `tramp-parse-netrc'.

Example:

    (tramp-set-completion-function
     \"ssh\"
     '((tramp-parse-sconfig \"/etc/ssh_config\")
       (tramp-parse-sconfig \"~/.ssh/config\")))"

  (let ((r function-list)
	(v function-list))
    (setq tramp-completion-function-alist
	  (delete (assoc method tramp-completion-function-alist)
		  tramp-completion-function-alist))

    (while v
      ;; Remove double entries.
      (when (member (car v) (cdr v))
	(setcdr v (delete (car v) (cdr v))))
      ;; Check for function and file or registry key.
      (unless (and (functionp (nth 0 (car v)))
		   (if (string-match "^HKEY_CURRENT_USER" (nth 1 (car v)))
		       ;; Windows registry.
		       (and (memq system-type '(cygwin windows-nt))
			    (zerop
			     (tramp-compat-call-process
			      "reg" nil nil nil "query" (nth 1 (car v)))))
		     ;; Configuration file.
		     (file-exists-p (nth 1 (car v)))))
	(setq r (delete (car v) r)))
      (setq v (cdr v)))

    (when r
      (add-to-list 'tramp-completion-function-alist
		   (cons method r)))))

(defun tramp-get-completion-function (method)
  "Returns a list of completion functions for METHOD.
For definition of that list see `tramp-set-completion-function'."
  (cons
   ;; Hosts visited once shall be remembered.
   `(tramp-parse-connection-properties ,method)
   ;; The method related defaults.
   (cdr (assoc method tramp-completion-function-alist))))


;;; Fontification of `read-file-name':

;; rfn-eshadow.el is part of Emacs 22.  It is autoloaded.
(defvar tramp-rfn-eshadow-overlay)
(make-variable-buffer-local 'tramp-rfn-eshadow-overlay)

(defun tramp-rfn-eshadow-setup-minibuffer ()
  "Set up a minibuffer for `file-name-shadow-mode'.
Adds another overlay hiding filename parts according to Tramp's
special handling of `substitute-in-file-name'."
  (when (symbol-value 'minibuffer-completing-file-name)
    (setq tramp-rfn-eshadow-overlay
	  (tramp-compat-funcall
	   'make-overlay
	   (tramp-compat-funcall 'minibuffer-prompt-end)
	   (tramp-compat-funcall 'minibuffer-prompt-end)))
    ;; Copy rfn-eshadow-overlay properties.
    (let ((props (tramp-compat-funcall
		  'overlay-properties (symbol-value 'rfn-eshadow-overlay))))
      (while props
	(tramp-compat-funcall
	 'overlay-put tramp-rfn-eshadow-overlay (pop props) (pop props))))))

(when (boundp 'rfn-eshadow-setup-minibuffer-hook)
  (add-hook 'rfn-eshadow-setup-minibuffer-hook
	    'tramp-rfn-eshadow-setup-minibuffer)
  (add-hook 'tramp-unload-hook
	    (lambda ()
	      (remove-hook 'rfn-eshadow-setup-minibuffer-hook
			   'tramp-rfn-eshadow-setup-minibuffer))))

(defconst tramp-rfn-eshadow-update-overlay-regexp
  (format "[^%s/~]*\\(/\\|~\\)" tramp-postfix-host-format))

(defun tramp-rfn-eshadow-update-overlay ()
  "Update `rfn-eshadow-overlay' to cover shadowed part of minibuffer input.
This is intended to be used as a minibuffer `post-command-hook' for
`file-name-shadow-mode'; the minibuffer should have already
been set up by `rfn-eshadow-setup-minibuffer'."
  ;; In remote files name, there is a shadowing just for the local part.
  (let ((end (or (tramp-compat-funcall
		  'overlay-end (symbol-value 'rfn-eshadow-overlay))
		 (tramp-compat-funcall 'minibuffer-prompt-end))))
    (when
	(file-remote-p
	 (tramp-compat-funcall 'buffer-substring-no-properties end (point-max)))
      (save-excursion
	(save-restriction
	  (narrow-to-region
	   (1+ (or (string-match
		    tramp-rfn-eshadow-update-overlay-regexp (buffer-string) end)
		   end))
	   (point-max))
	  (let ((rfn-eshadow-overlay tramp-rfn-eshadow-overlay)
		(rfn-eshadow-update-overlay-hook nil))
	    (tramp-compat-funcall
	     'move-overlay rfn-eshadow-overlay (point-max) (point-max))
	    (tramp-compat-funcall 'rfn-eshadow-update-overlay)))))))

(when (boundp 'rfn-eshadow-update-overlay-hook)
  (add-hook 'rfn-eshadow-update-overlay-hook
	    'tramp-rfn-eshadow-update-overlay)
  (add-hook 'tramp-unload-hook
	    (lambda ()
	      (remove-hook 'rfn-eshadow-update-overlay-hook
			   'tramp-rfn-eshadow-update-overlay))))

;; Inodes don't exist for some file systems.  Therefore we must
;; generate virtual ones.  Used in `find-buffer-visiting'.  The method
;; applied might be not so efficient (Ange-FTP uses hashes). But
;; performance isn't the major issue given that file transfer will
;; take time.
(defvar tramp-inodes nil
  "Keeps virtual inodes numbers.")

;; Devices must distinguish physical file systems.  The device numbers
;; provided by "lstat" aren't unique, because we operate on different hosts.
;; So we use virtual device numbers, generated by Tramp.  Both Ange-FTP and
;; EFS use device number "-1".  In order to be different, we use device number
;; (-1 . x), whereby "x" is unique for a given (method user host).
(defvar tramp-devices nil
  "Keeps virtual device numbers.")

(defun tramp-default-file-modes (filename)
  "Return file modes of FILENAME as integer.
If the file modes of FILENAME cannot be determined, return the
value of `default-file-modes', without execute permissions."
  (or (file-modes filename)
      (logand (default-file-modes) (tramp-compat-octal-to-decimal "0666"))))

(defun tramp-replace-environment-variables (filename)
  "Replace environment variables in FILENAME.
Return the string with the replaced variables."
  (save-match-data
    (let ((idx (string-match "$\\(\\w+\\)" filename)))
      ;; `$' is coded as `$$'.
      (when (and idx
		 (or (zerop idx) (not (eq ?$ (aref filename (1- idx)))))
		 (getenv (match-string 1 filename)))
	(setq filename
	      (replace-match
	       (substitute-in-file-name (match-string 0 filename))
	       t nil filename)))
      filename)))

;; In XEmacs, electricity is implemented via a key map for ?/ and ?~,
;; which calls corresponding functions (see minibuf.el).
(when (fboundp 'minibuffer-electric-separator)
  (mapc
   (lambda (x)
     (eval
      `(defadvice ,x
	 (around ,(intern (format "tramp-advice-%s" x)) activate)
	 "Invoke `substitute-in-file-name' for Tramp files."
	 (if (and (symbol-value 'minibuffer-electric-file-name-behavior)
		  (tramp-tramp-file-p (buffer-substring)))
	     ;; We don't need to handle `last-input-event', because
	     ;; due to the key map we know it must be ?/ or ?~.
	     (let ((s (concat (buffer-substring (point-min) (point))
			      (string last-command-char))))
	       (delete-region (point-min) (point))
	       (insert (substitute-in-file-name s))
	       (setq ad-return-value last-command-char))
	   ad-do-it)))
     (eval
      `(add-hook
	'tramp-unload-hook
	(lambda ()
	  (ad-remove-advice ',x 'around ',(intern (format "tramp-advice-%s" x)))
	  (ad-activate ',x)))))

   '(minibuffer-electric-separator
     minibuffer-electric-tilde)))

<<<<<<< HEAD
=======

;;; Remote commands:

(defun tramp-handle-executable-find (command)
  "Like `executable-find' for Tramp files."
  (with-parsed-tramp-file-name default-directory nil
    (tramp-find-executable v command (tramp-get-remote-path v) t)))

(defun tramp-process-sentinel (proc event)
  "Flush file caches."
  (unless (memq (process-status proc) '(run open))
    (let ((vec (tramp-get-connection-property proc "vector" nil)))
      (when vec
	(tramp-message vec 5 "Sentinel called: `%s' `%s'" proc event)
        (tramp-flush-directory-property vec "")))))

;; We use BUFFER also as connection buffer during setup. Because of
;; this, its original contents must be saved, and restored once
;; connection has been setup.
(defun tramp-handle-start-file-process (name buffer program &rest args)
  "Like `start-file-process' for Tramp files."
  (with-parsed-tramp-file-name default-directory nil
    ;; When PROGRAM is nil, we just provide a tty.
    (let ((command
	   (when (stringp program)
	     (format "cd %s; exec %s"
		     (tramp-shell-quote-argument localname)
		     (mapconcat 'tramp-shell-quote-argument
				(cons program args) " "))))
	  (tramp-process-connection-type
	   (or (null program) tramp-process-connection-type))
	  (bmp (and (buffer-live-p buffer) (buffer-modified-p buffer)))
	  (name1 name)
	  (i 0))
      (unwind-protect
	  (save-excursion
	    (save-restriction
	      (unless buffer
		;; BUFFER can be nil.  We use a temporary buffer.
		(setq buffer (generate-new-buffer tramp-temp-buffer-name)))
	      (while (get-process name1)
		;; NAME must be unique as process name.
		(setq i (1+ i)
		      name1 (format "%s<%d>" name i)))
	      (setq name name1)
	      ;; Set the new process properties.
	      (tramp-set-connection-property v "process-name" name)
	      (tramp-set-connection-property v "process-buffer" buffer)
	      ;; Activate narrowing in order to save BUFFER contents.
	      ;; Clear also the modification time; otherwise we might
	      ;; be interrupted by `verify-visited-file-modtime'.
	      (with-current-buffer (tramp-get-connection-buffer v)
		(let ((buffer-undo-list t))
		  (clear-visited-file-modtime)
		  (narrow-to-region (point-max) (point-max))
		  (if command
		      ;; Send the command.
		      (tramp-send-command v command nil t) ; nooutput
		    ;; Check, whether a pty is associated.
		    (tramp-maybe-open-connection v)
		    (unless (process-get
			     (tramp-get-connection-process v) 'remote-tty)
		      (tramp-error
		       v 'file-error
		       "pty association is not supported for `%s'" name)))))
	      (let ((p (tramp-get-connection-process v)))
		;; Set sentinel and query flag for this process.
		(tramp-set-connection-property p "vector" v)
		(set-process-sentinel p 'tramp-process-sentinel)
		(tramp-set-process-query-on-exit-flag p t)
		;; Return process.
		p)))
	;; Save exit.
	(with-current-buffer (tramp-get-connection-buffer v)
	  (if (string-match tramp-temp-buffer-name (buffer-name))
	      (progn
		(set-process-buffer (tramp-get-connection-process v) nil)
		(kill-buffer (current-buffer)))
	    (set-buffer-modified-p bmp)))
	(tramp-set-connection-property v "process-name" nil)
	(tramp-set-connection-property v "process-buffer" nil)))))

(defun tramp-handle-process-file
  (program &optional infile destination display &rest args)
  "Like `process-file' for Tramp files."
  ;; The implementation is not complete yet.
  (when (and (numberp destination) (zerop destination))
    (error "Implementation does not handle immediate return"))

  (with-parsed-tramp-file-name default-directory nil
    (let (command input tmpinput stderr tmpstderr outbuf ret)
      ;; Compute command.
      (setq command (mapconcat 'tramp-shell-quote-argument
			       (cons program args) " "))
      ;; Determine input.
      (if (null infile)
	  (setq input "/dev/null")
	(setq infile (expand-file-name infile))
	(if (tramp-equal-remote default-directory infile)
	    ;; INFILE is on the same remote host.
	    (setq input (with-parsed-tramp-file-name infile nil localname))
	  ;; INFILE must be copied to remote host.
	  (setq input (tramp-make-tramp-temp-file v)
		tmpinput (tramp-make-tramp-file-name method user host input))
	  (copy-file infile tmpinput t)))
      (when input (setq command (format "%s <%s" command input)))

      ;; Determine output.
      (cond
       ;; Just a buffer.
       ((bufferp destination)
	(setq outbuf destination))
       ;; A buffer name.
       ((stringp destination)
	(setq outbuf (get-buffer-create destination)))
       ;; (REAL-DESTINATION ERROR-DESTINATION)
       ((consp destination)
	;; output.
	(cond
	 ((bufferp (car destination))
	  (setq outbuf (car destination)))
	 ((stringp (car destination))
	  (setq outbuf (get-buffer-create (car destination))))
	 ((car destination)
	  (setq outbuf (current-buffer))))
	;; stderr.
	(cond
	 ((stringp (cadr destination))
	  (setcar (cdr destination) (expand-file-name (cadr destination)))
	  (if (tramp-equal-remote default-directory (cadr destination))
	      ;; stderr is on the same remote host.
	      (setq stderr (with-parsed-tramp-file-name
			       (cadr destination) nil localname))
	    ;; stderr must be copied to remote host.  The temporary
	    ;; file must be deleted after execution.
	    (setq stderr (tramp-make-tramp-temp-file v)
		  tmpstderr (tramp-make-tramp-file-name
			     method user host stderr))))
	 ;; stderr to be discarded.
	 ((null (cadr destination))
	  (setq stderr "/dev/null"))))
       ;; 't
       (destination
	(setq outbuf (current-buffer))))
      (when stderr (setq command (format "%s 2>%s" command stderr)))

      ;; Send the command.  It might not return in time, so we protect
      ;; it.  Call it in a subshell, in order to preserve working
      ;; directory.
      (condition-case nil
	  (unwind-protect
              (setq ret
                    (tramp-send-command-and-check
                     v (format "\\cd %s; %s"
                               (tramp-shell-quote-argument localname)
                               command)
		     t t))
	    ;; We should show the output anyway.
	    (when outbuf
	      (with-current-buffer outbuf
                (insert
                 (with-current-buffer (tramp-get-connection-buffer v)
                   (buffer-string))))
	      (when display (display-buffer outbuf))))
	;; When the user did interrupt, we should do it also.  We use
	;; return code -1 as marker.
	(quit
	 (kill-buffer (tramp-get-connection-buffer v))
	 (setq ret -1))
	;; Handle errors.
	(error
	 (kill-buffer (tramp-get-connection-buffer v))
	 (setq ret 1)))

      ;; Provide error file.
      (when tmpstderr (rename-file tmpstderr (cadr destination) t))

      ;; Cleanup.  We remove all file cache values for the connection,
      ;; because the remote process could have changed them.
      (when tmpinput (delete-file tmpinput))

      ;; `process-file-side-effects' has been introduced with GNU
      ;; Emacs 23.2.  If set to `nil', no remote file will be changed
      ;; by `program'.  If it doesn't exist, we assume its default
      ;; value 't'.
      (unless (and (boundp 'process-file-side-effects)
		   (not (symbol-value 'process-file-side-effects)))
        (tramp-flush-directory-property v ""))

      ;; Return exit status.
      (if (equal ret -1)
	  (keyboard-quit)
	ret))))

(defun tramp-local-call-process
  (program &optional infile destination display &rest args)
  "Calls `call-process' on the local host.
This is needed because for some Emacs flavors Tramp has
defadviced `call-process' to behave like `process-file'.  The
Lisp error raised when PROGRAM is nil is trapped also, returning 1."
  (let ((default-directory
	  (if (file-remote-p default-directory)
	      (tramp-compat-temporary-file-directory)
	    default-directory)))
    (if (executable-find program)
	(apply 'call-process program infile destination display args)
      1)))

(defun tramp-handle-call-process-region
  (start end program &optional delete buffer display &rest args)
  "Like `call-process-region' for Tramp files."
  (let ((tmpfile (tramp-compat-make-temp-file "")))
    (write-region start end tmpfile)
    (when delete (delete-region start end))
    (unwind-protect
	(apply 'call-process program tmpfile buffer display args)
      (delete-file tmpfile))))

(defun tramp-handle-shell-command
  (command &optional output-buffer error-buffer)
  "Like `shell-command' for Tramp files."
  (let* ((asynchronous (string-match "[ \t]*&[ \t]*\\'" command))
	 ;; We cannot use `shell-file-name' and `shell-command-switch',
	 ;; they are variables of the local host.
	 (args (list
		(tramp-get-method-parameter
		 (tramp-file-name-method
		  (tramp-dissect-file-name default-directory))
		 'tramp-remote-sh)
		"-c" (substring command 0 asynchronous)))
	 current-buffer-p
	 (output-buffer
	  (cond
	   ((bufferp output-buffer) output-buffer)
	   ((stringp output-buffer) (get-buffer-create output-buffer))
	   (output-buffer
	    (setq current-buffer-p t)
	    (current-buffer))
	   (t (get-buffer-create
	       (if asynchronous
		   "*Async Shell Command*"
		 "*Shell Command Output*")))))
	 (error-buffer
	  (cond
	   ((bufferp error-buffer) error-buffer)
	   ((stringp error-buffer) (get-buffer-create error-buffer))))
	 (buffer
	  (if (and (not asynchronous) error-buffer)
	      (with-parsed-tramp-file-name default-directory nil
		(list output-buffer (tramp-make-tramp-temp-file v)))
	    output-buffer))
	 (p (get-buffer-process output-buffer)))

    ;; Check whether there is another process running.  Tramp does not
    ;; support 2 (asynchronous) processes in parallel.
    (when p
      (if (yes-or-no-p "A command is running.  Kill it? ")
	  (condition-case nil
	      (kill-process p)
	    (error nil))
	(error "Shell command in progress")))

    (if current-buffer-p
	(progn
	  (barf-if-buffer-read-only)
	  (push-mark nil t))
      (with-current-buffer output-buffer
	(setq buffer-read-only nil)
	(erase-buffer)))

    (if (and (not current-buffer-p) (integerp asynchronous))
	(prog1
	    ;; Run the process.
	    (apply 'start-file-process "*Async Shell*" buffer args)
	  ;; Display output.
	  (pop-to-buffer output-buffer)
	  (setq mode-line-process '(":%s"))
	  (require 'shell) (shell-mode))

      (prog1
	  ;; Run the process.
	  (apply 'process-file (car args) nil buffer nil (cdr args))
	;; Insert error messages if they were separated.
	(when (listp buffer)
	  (with-current-buffer error-buffer
	    (insert-file-contents (cadr buffer)))
	  (delete-file (cadr buffer)))
	(if current-buffer-p
	    ;; This is like exchange-point-and-mark, but doesn't
	    ;; activate the mark.  It is cleaner to avoid activation,
	    ;; even though the command loop would deactivate the mark
	    ;; because we inserted text.
	    (goto-char (prog1 (mark t)
			 (set-marker (mark-marker) (point)
				     (current-buffer))))
	  ;; There's some output, display it.
	  (when (with-current-buffer output-buffer (> (point-max) (point-min)))
	    (if (functionp 'display-message-or-buffer)
		(tramp-compat-funcall 'display-message-or-buffer output-buffer)
	      (pop-to-buffer output-buffer))))))))

;; File Editing.

(defvar tramp-handle-file-local-copy-hook nil
  "Normal hook to be run at the end of `tramp-handle-file-local-copy'.")

(defun tramp-handle-file-local-copy (filename)
  "Like `file-local-copy' for Tramp files."

  (with-parsed-tramp-file-name filename nil
    (unless (file-exists-p filename)
      (tramp-error
       v 'file-error
       "Cannot make local copy of non-existing file `%s'" filename))

    (let* ((size (nth 7 (file-attributes filename)))
	   (rem-enc (tramp-get-inline-coding v "remote-encoding" size))
	   (loc-dec (tramp-get-inline-coding v "local-decoding" size))
	   (tmpfile (tramp-compat-make-temp-file filename)))

      (condition-case err
	  (cond
	   ;; `copy-file' handles direct copy and out-of-band methods.
	   ((or (tramp-local-host-p v)
		(tramp-method-out-of-band-p v size))
	    (copy-file filename tmpfile t t))

	   ;; Use inline encoding for file transfer.
	   (rem-enc
	    (save-excursion
	      (with-progress-reporter
	       v 3 (format "Encoding remote file %s" filename)
	       (tramp-barf-unless-okay
		v (format rem-enc (tramp-shell-quote-argument localname))
		"Encoding remote file failed"))

	      (if (functionp loc-dec)
		  ;; If local decoding is a function, we call it.  We
		  ;; must disable multibyte, because
		  ;; `uudecode-decode-region' doesn't handle it
		  ;; correctly.
		  (with-temp-buffer
		    (set-buffer-multibyte nil)
		    (insert-buffer-substring (tramp-get-buffer v))
		    (with-progress-reporter
			v 3 (format "Decoding remote file %s with function %s"
				    filename loc-dec)
		      (funcall loc-dec (point-min) (point-max))
		      ;; Unset `file-name-handler-alist'.  Otherwise,
		      ;; epa-file gets confused.
		      (let (file-name-handler-alist
			    (coding-system-for-write 'binary))
			(write-region (point-min) (point-max) tmpfile))))

		;; If tramp-decoding-function is not defined for this
		;; method, we invoke tramp-decoding-command instead.
		(let ((tmpfile2 (tramp-compat-make-temp-file filename)))
		  ;; Unset `file-name-handler-alist'.  Otherwise,
		  ;; epa-file gets confused.
		  (let (file-name-handler-alist
			(coding-system-for-write 'binary))
		    (write-region (point-min) (point-max) tmpfile2))
		  (with-progress-reporter
		      v 3 (format "Decoding remote file %s with command %s"
				  filename loc-dec)
		    (unwind-protect
			(tramp-call-local-coding-command
			 loc-dec tmpfile2 tmpfile)
		      (delete-file tmpfile2)))))

	      ;; Set proper permissions.
	      (set-file-modes tmpfile (tramp-default-file-modes filename))
	      ;; Set local user ownership.
	      (tramp-set-file-uid-gid tmpfile)))

	   ;; Oops, I don't know what to do.
	   (t (tramp-error
	       v 'file-error "Wrong method specification for `%s'" method)))

	;; Error handling.
	((error quit)
	 (delete-file tmpfile)
	 (signal (car err) (cdr err))))

      (run-hooks 'tramp-handle-file-local-copy-hook)
      tmpfile)))

(defun tramp-handle-file-remote-p (filename &optional identification connected)
  "Like `file-remote-p' for Tramp files."
  (let ((tramp-verbose 3))
    (when (tramp-tramp-file-p filename)
      (let* ((v (tramp-dissect-file-name filename))
	     (p (tramp-get-connection-process v))
	     (c (and p (processp p) (memq (process-status p) '(run open)))))
	;; We expand the file name only, if there is already a connection.
	(with-parsed-tramp-file-name
	    (if c (expand-file-name filename) filename) nil
	  (and (or (not connected) c)
	       (cond
		((eq identification 'method) method)
		((eq identification 'user) user)
		((eq identification 'host) host)
		((eq identification 'localname) localname)
		(t (tramp-make-tramp-file-name method user host "")))))))))

>>>>>>> fb3d68ea
(defun tramp-find-file-name-coding-system-alist (filename tmpname)
  "Like `find-operation-coding-system' for Tramp filenames.
Tramp's `insert-file-contents' and `write-region' work over
temporary file names.  If `file-coding-system-alist' contains an
expression, which matches more than the file name suffix, the
coding system might not be determined.  This function repairs it."
  (let (result)
    (dolist (elt file-coding-system-alist result)
      (when (and (consp elt) (string-match (car elt) filename))
	;; We found a matching entry in `file-coding-system-alist'.
	;; So we add a similar entry, but with the temporary file name
	;; as regexp.
	(add-to-list
	 'result (cons (regexp-quote tmpname) (cdr elt)) 'append)))))

;;;###autoload
(progn (defun tramp-run-real-handler (operation args)
  "Invoke normal file name handler for OPERATION.
First arg specifies the OPERATION, second arg is a list of arguments to
pass to the OPERATION."
  (let* ((inhibit-file-name-handlers
	  `(tramp-file-name-handler
	    tramp-vc-file-name-handler
	    tramp-completion-file-name-handler
	    cygwin-mount-name-hook-function
	    cygwin-mount-map-drive-hook-function
	    .
	    ,(and (eq inhibit-file-name-operation operation)
		  inhibit-file-name-handlers)))
	 (inhibit-file-name-operation operation))
    (apply operation args))))

;;;###autoload
(progn (defun tramp-completion-run-real-handler (operation args)
  "Invoke `tramp-file-name-handler' for OPERATION.
First arg specifies the OPERATION, second arg is a list of arguments to
pass to the OPERATION."
  (let* ((inhibit-file-name-handlers
	  `(tramp-completion-file-name-handler
	    cygwin-mount-name-hook-function
	    cygwin-mount-map-drive-hook-function
	    .
	    ,(and (eq inhibit-file-name-operation operation)
		  inhibit-file-name-handlers)))
	 (inhibit-file-name-operation operation))
    (apply operation args))))

;; We handle here all file primitives.  Most of them have the file
;; name as first parameter; nevertheless we check for them explicitly
;; in order to be signaled if a new primitive appears.  This
;; scenario is needed because there isn't a way to decide by
;; syntactical means whether a foreign method must be called.  It would
;; ease the life if `file-name-handler-alist' would support a decision
;; function as well but regexp only.
(defun tramp-file-name-for-operation (operation &rest args)
  "Return file name related to OPERATION file primitive.
ARGS are the arguments OPERATION has been called with."
  (cond
   ;; FILE resp DIRECTORY.
   ((member operation
	    (list 'access-file 'byte-compiler-base-file-name 'delete-directory
		  'delete-file 'diff-latest-backup-file 'directory-file-name
		  'directory-files 'directory-files-and-attributes
		  'dired-compress-file 'dired-uncache
		  'file-accessible-directory-p 'file-attributes
		  'file-directory-p 'file-executable-p 'file-exists-p
		  'file-local-copy 'file-remote-p 'file-modes
		  'file-name-as-directory 'file-name-directory
		  'file-name-nondirectory 'file-name-sans-versions
		  'file-ownership-preserved-p 'file-readable-p
		  'file-regular-p 'file-symlink-p 'file-truename
		  'file-writable-p 'find-backup-file-name 'find-file-noselect
		  'get-file-buffer 'insert-directory 'insert-file-contents
		  'load 'make-directory 'make-directory-internal
		  'set-file-modes 'substitute-in-file-name
		  'unhandled-file-name-directory 'vc-registered
		  ;; Emacs 22+ only.
		  'set-file-times
		  ;; Emacs 24+ only.
		  'file-selinux-context 'set-file-selinux-context
		  ;; XEmacs only.
		  'abbreviate-file-name 'create-file-buffer
		  'dired-file-modtime 'dired-make-compressed-filename
		  'dired-recursive-delete-directory 'dired-set-file-modtime
		  'dired-shell-unhandle-file-name 'dired-uucode-file
		  'insert-file-contents-literally 'make-temp-name 'recover-file
		  'vm-imap-check-mail 'vm-pop-check-mail 'vm-spool-check-mail))
    (if (file-name-absolute-p (nth 0 args))
	(nth 0 args)
      (expand-file-name (nth 0 args))))
   ;; FILE DIRECTORY resp FILE1 FILE2.
   ((member operation
	    (list 'add-name-to-file 'copy-file 'expand-file-name
		  'file-name-all-completions 'file-name-completion
		  'file-newer-than-file-p 'make-symbolic-link 'rename-file
		  ;; Emacs 23+ only.
		  'copy-directory
		  ;; XEmacs only.
		  'dired-make-relative-symlink
		  'vm-imap-move-mail 'vm-pop-move-mail 'vm-spool-move-mail))
    (save-match-data
      (cond
       ((string-match tramp-file-name-regexp (nth 0 args)) (nth 0 args))
       ((string-match tramp-file-name-regexp (nth 1 args)) (nth 1 args))
       (t (buffer-file-name (current-buffer))))))
   ;; START END FILE.
   ((eq operation 'write-region)
    (nth 2 args))
   ;; BUFFER.
   ((member operation
	    (list 'set-visited-file-modtime 'verify-visited-file-modtime
                  ;; Emacs 22+ only.
		  'make-auto-save-file-name
	          ;; XEmacs only.
		  'backup-buffer))
    (buffer-file-name
     (if (bufferp (nth 0 args)) (nth 0 args) (current-buffer))))
   ;; COMMAND.
   ((member operation
	    (list ;; not in Emacs 23+.
	          'dired-call-process
                  ;; Emacs only.
		  'shell-command
                  ;; Emacs 22+ only.
                  'process-file
                  ;; Emacs 23+ only.
                  'start-file-process
	          ;; XEmacs only.
		  'dired-print-file 'dired-shell-call-process
		  ;; nowhere yet.
		  'executable-find 'start-process
		  'call-process 'call-process-region))
    default-directory)
   ;; Unknown file primitive.
   (t (error "unknown file I/O primitive: %s" operation))))

(defun tramp-find-foreign-file-name-handler (filename)
  "Return foreign file name handler if exists."
  (when (tramp-tramp-file-p filename)
    (let ((v (tramp-dissect-file-name filename t))
	  (handler tramp-foreign-file-name-handler-alist)
	  elt res)
      ;; When we are not fully sure that filename completion is safe,
      ;; we should not return a handler.
      (when (or (tramp-file-name-method v) (tramp-file-name-user v)
		(and (tramp-file-name-host v)
		     (not (member (tramp-file-name-host v)
				  (mapcar 'car tramp-methods))))
		(not (tramp-completion-mode-p)))
	(while handler
	  (setq elt (car handler)
		handler (cdr handler))
	  (when (funcall (car elt) filename)
	    (setq handler nil
		  res (cdr elt))))
	res))))

;; Main function.
;;;###autoload
(defun tramp-file-name-handler (operation &rest args)
  "Invoke Tramp file name handler.
Falls back to normal file name handler if no Tramp file name handler exists."
  (if tramp-mode
      (save-match-data
	(let* ((filename
		(tramp-replace-environment-variables
		 (apply 'tramp-file-name-for-operation operation args)))
	       (completion (tramp-completion-mode-p))
	       (foreign (tramp-find-foreign-file-name-handler filename)))
	  (with-parsed-tramp-file-name filename nil
	    ;; Call the backend function.
	    (if foreign
		(condition-case err
		    (apply foreign operation args)

		  ;; Trace, that somebody has interrupted the operation.
		  (quit
		   (let (tramp-message-show-message)
		     (tramp-message
		      v 1 "Interrupt received in operation %s"
		      (append (list operation) args)))
		   ;; Propagate the quit signal.
		   (signal (car err) (cdr err)))

		  ;; When we are in completion mode, some failed
		  ;; operations shall return at least a default value
		  ;; in order to give the user a chance to correct the
		  ;; file name in the minibuffer.
		  (error
		   (cond
		    ((and completion (zerop (length localname))
			  (memq operation '(file-exists-p file-directory-p)))
		     t)
		    ((and completion (zerop (length localname))
			  (memq operation
				'(expand-file-name file-name-as-directory)))
		     filename)
		    ;; Propagate the error.
		    (t (signal (car err) (cdr err))))))

	      ;; Nothing to do for us.
	      (tramp-run-real-handler operation args)))))

    ;; When `tramp-mode' is not enabled, we don't do anything.
    (tramp-run-real-handler operation args)))

;; In Emacs, there is some concurrency due to timers.  If a timer
;; interrupts Tramp and wishes to use the same connection buffer as
;; the "main" Emacs, then garbage might occur in the connection
;; buffer.  Therefore, we need to make sure that a timer does not use
;; the same connection buffer as the "main" Emacs.  We implement a
;; cheap global lock, instead of locking each connection buffer
;; separately.  The global lock is based on two variables,
;; `tramp-locked' and `tramp-locker'.  `tramp-locked' is set to true
;; (with setq) to indicate a lock.  But Tramp also calls itself during
;; processing of a single file operation, so we need to allow
;; recursive calls.  That's where the `tramp-locker' variable comes in
;; -- it is let-bound to t during the execution of the current
;; handler.  So if `tramp-locked' is t and `tramp-locker' is also t,
;; then we should just proceed because we have been called
;; recursively.  But if `tramp-locker' is nil, then we are a timer
;; interrupting the "main" Emacs, and then we signal an error.

(defvar tramp-locked nil
  "If non-nil, then Tramp is currently busy.
Together with `tramp-locker', this implements a locking mechanism
preventing reentrant calls of Tramp.")

(defvar tramp-locker nil
  "If non-nil, then a caller has locked Tramp.
Together with `tramp-locked', this implements a locking mechanism
preventing reentrant calls of Tramp.")

;;;###autoload
(progn (defun tramp-completion-file-name-handler (operation &rest args)
  "Invoke Tramp file name completion handler.
Falls back to normal file name handler if no Tramp file name handler exists."
  ;; We bind `directory-sep-char' here for XEmacs on Windows, which
  ;; would otherwise use backslash.
  (let ((directory-sep-char ?/)
	(fn (assoc operation tramp-completion-file-name-handler-alist)))
    (if (and
	 ;; When `tramp-mode' is not enabled, we don't do anything.
         fn tramp-mode
         ;; For other syntaxes than `sep', the regexp matches many common
         ;; situations where the user doesn't actually want to use Tramp.
         ;; So to avoid autoloading Tramp after typing just "/s", we
         ;; disable this part of the completion, unless the user implicitly
         ;; indicated his interest in using a fancier completion system.
         (or (eq tramp-syntax 'sep)
             (featurep 'tramp) ;; If it's loaded, we may as well use it.
	     ;; `partial-completion-mode' does not exist in XEmacs.
	     ;; It is obsoleted with Emacs 24.1.
             (and (boundp 'partial-completion-mode)
		  (symbol-value 'partial-completion-mode))
             ;; FIXME: These may have been loaded even if the user never
             ;; intended to use them.
             (featurep 'ido)
             (featurep 'icicles)))
	(save-match-data (apply (cdr fn) args))
      (tramp-completion-run-real-handler operation args)))))

;;;###autoload
(progn (defun tramp-register-file-name-handlers ()
  "Add Tramp file name handlers to `file-name-handler-alist'."
  ;; Remove autoloaded handlers from file name handler alist.  Useful,
  ;; if `tramp-syntax' has been changed.
  (let ((a1 (rassq 'tramp-file-name-handler file-name-handler-alist)))
    (setq file-name-handler-alist (delq a1 file-name-handler-alist)))
  (let ((a1 (rassq
	     'tramp-completion-file-name-handler file-name-handler-alist)))
    (setq file-name-handler-alist (delq a1 file-name-handler-alist)))
  ;; Add the handlers.
  (add-to-list 'file-name-handler-alist
	       (cons tramp-file-name-regexp 'tramp-file-name-handler))
  (put 'tramp-file-name-handler 'safe-magic t)
  (add-to-list 'file-name-handler-alist
	       (cons tramp-completion-file-name-regexp
		     'tramp-completion-file-name-handler))
  (put 'tramp-completion-file-name-handler 'safe-magic t)
  ;; If jka-compr or epa-file are already loaded, move them to the
  ;; front of `file-name-handler-alist'.
  (dolist (fnh '(epa-file-handler jka-compr-handler))
    (let ((entry (rassoc fnh file-name-handler-alist)))
      (when entry
	(setq file-name-handler-alist
	      (cons entry (delete entry file-name-handler-alist))))))))

;; `tramp-file-name-handler' must be registered before evaluation of
;; site-start and init files, because there might exist remote files
;; already, f.e. files kept via recentf-mode.
;;;###autoload
(tramp-register-file-name-handlers)

(defun tramp-exists-file-name-handler (operation &rest args)
  "Check, whether OPERATION runs a file name handler."
  ;; The file name handler is determined on base of either an
  ;; argument, `buffer-file-name', or `default-directory'.
  (ignore-errors
    (let* ((buffer-file-name "/")
	   (default-directory "/")
	   (fnha file-name-handler-alist)
	   (check-file-name-operation operation)
	   (file-name-handler-alist
	    (list
	     (cons "/"
		   (lambda (operation &rest args)
		     "Returns OPERATION if it is the one to be checked."
		     (if (equal check-file-name-operation operation)
			 operation
		       (let ((file-name-handler-alist fnha))
			 (apply operation args))))))))
      (equal (apply operation args) operation))))

;;;###autoload
(defun tramp-unload-file-name-handlers ()
  (setq file-name-handler-alist
	(delete (rassoc 'tramp-file-name-handler
			file-name-handler-alist)
		(delete (rassoc 'tramp-completion-file-name-handler
				file-name-handler-alist)
			file-name-handler-alist))))

(add-hook 'tramp-unload-hook 'tramp-unload-file-name-handlers)

;;; File name handler functions for completion mode:

(defvar tramp-completion-mode nil
  "If non-nil, external packages signal that they are in file name completion.

This is necessary, because Tramp uses a heuristic depending on last
input event.  This fails when external packages use other characters
but <TAB>, <SPACE> or ?\\? for file name completion.  This variable
should never be set globally, the intention is to let-bind it.")

;; Necessary because `tramp-file-name-regexp-unified' and
;; `tramp-completion-file-name-regexp-unified' aren't different.  If
;; nil, `tramp-completion-run-real-handler' is called (i.e. forwarding
;; to `tramp-file-name-handler'). Otherwise, it takes
;; `tramp-run-real-handler'.  Using `last-input-event' is a little bit
;; risky, because completing a file might require loading other files,
;; like "~/.netrc", and for them it shouldn't be decided based on that
;; variable. On the other hand, those files shouldn't have partial
;; Tramp file name syntax. Maybe another variable should be introduced
;; overwriting this check in such cases. Or we change Tramp file name
;; syntax in order to avoid ambiguities, like in XEmacs ...
;;;###tramp-autoload
(defun tramp-completion-mode-p ()
  "Check, whether method / user name / host name completion is active."
  (or
   ;; Signal from outside.  `non-essential' has been introduced in Emacs 24.
   (and (boundp 'non-essential) (symbol-value 'non-essential))
   tramp-completion-mode
   ;; Emacs.
   (equal last-input-event 'tab)
   (and (natnump last-input-event)
	(or
	 ;; ?\t has event-modifier 'control.
	 (equal last-input-event ?\t)
	 (and (not (event-modifiers last-input-event))
	      (or (equal last-input-event ?\?)
		  (equal last-input-event ?\ )))))
   ;; XEmacs.
   (and (featurep 'xemacs)
	;; `last-input-event' might be nil.
	(not (null last-input-event))
	;; `last-input-event' may have no character approximation.
	(tramp-compat-funcall 'event-to-character last-input-event)
	(or
	 ;; ?\t has event-modifier 'control.
	 (equal
	  (tramp-compat-funcall 'event-to-character last-input-event) ?\t)
	 (and (not (event-modifiers last-input-event))
	      (or (equal
		   (tramp-compat-funcall 'event-to-character last-input-event)
		   ?\?)
		  (equal
		   (tramp-compat-funcall 'event-to-character last-input-event)
		   ?\ )))))))

(defun tramp-connectable-p (filename)
  "Check, whether it is possible to connect the remote host w/o side-effects.
This is true, if either the remote host is already connected, or if we are
not in completion mode."
  (and (tramp-tramp-file-p filename)
       (with-parsed-tramp-file-name filename nil
	 (or (get-buffer (tramp-buffer-name v))
	     (not (tramp-completion-mode-p))))))

;; Method, host name and user name completion.
;; `tramp-completion-dissect-file-name' returns a list of
;; tramp-file-name structures. For all of them we return possible completions.
;;;###autoload
(defun tramp-completion-handle-file-name-all-completions (filename directory)
  "Like `file-name-all-completions' for partial Tramp files."

  (let* ((fullname (tramp-drop-volume-letter
		    (expand-file-name filename directory)))
	 ;; Possible completion structures.
	 (v (tramp-completion-dissect-file-name fullname))
	 result result1)

    (while v
      (let* ((car (car v))
	     (method (tramp-file-name-method car))
	     (user (tramp-file-name-user car))
	     (host (tramp-file-name-host car))
	     (localname (tramp-file-name-localname car))
	     (m (tramp-find-method method user host))
	     (tramp-current-user user) ; see `tramp-parse-passwd'
	     all-user-hosts)

	(unless localname        ;; Nothing to complete.

	  (if (or user host)

	      ;; Method dependent user / host combinations.
	      (progn
		(mapc
		 (lambda (x)
		   (setq all-user-hosts
			 (append all-user-hosts
				 (funcall (nth 0 x) (nth 1 x)))))
		 (tramp-get-completion-function m))

		(setq result
		      (append result
			      (mapcar
			       (lambda (x)
				 (tramp-get-completion-user-host
				  method user host (nth 0 x) (nth 1 x)))
			       (delq nil all-user-hosts)))))

	    ;; Possible methods.
	    (setq result
		  (append result (tramp-get-completion-methods m)))))

	(setq v (cdr v))))

    ;; Unify list, remove nil elements.
    (while result
      (let ((car (car result)))
	(when car
	  (add-to-list
	   'result1
	   (substring car (length (tramp-drop-volume-letter directory)))))
	(setq result (cdr result))))

    ;; Complete local parts.
    (append
     result1
     (ignore-errors
       (apply (if (tramp-connectable-p fullname)
		  'tramp-completion-run-real-handler
		'tramp-run-real-handler)
	      'file-name-all-completions (list (list filename directory)))))))

;; Method, host name and user name completion for a file.
;;;###autoload
(defun tramp-completion-handle-file-name-completion
  (filename directory &optional predicate)
  "Like `file-name-completion' for Tramp files."
  (try-completion
   filename
   (mapcar 'list (file-name-all-completions filename directory))
   (when (and predicate
	      (tramp-connectable-p (expand-file-name filename directory)))
     (lambda (x) (funcall predicate (expand-file-name (car x) directory))))))

;; I misuse a little bit the tramp-file-name structure in order to handle
;; completion possibilities for partial methods / user names / host names.
;; Return value is a list of tramp-file-name structures according to possible
;; completions. If "localname" is non-nil it means there
;; shouldn't be a completion anymore.

;; Expected results:

;; "/x" "/[x"           "/x@" "/[x@"         "/x@y" "/[x@y"
;; [nil nil "x" nil]    [nil "x" nil nil]    [nil "x" "y" nil]
;; [nil "x" nil nil]
;; ["x" nil nil nil]

;; "/x:"                "/x:y"               "/x:y:"
;; [nil nil "x" ""]     [nil nil "x" "y"]    ["x" nil "y" ""]
;; "/[x/"               "/[x/y"
;; ["x" nil "" nil]     ["x" nil "y" nil]
;; ["x" "" nil nil]     ["x" "y" nil nil]

;; "/x:y@"              "/x:y@z"             "/x:y@z:"
;; [nil nil "x" "y@"]   [nil nil "x" "y@z"]  ["x" "y" "z" ""]
;; "/[x/y@"             "/[x/y@z"
;; ["x" nil "y" nil]    ["x" "y" "z" nil]
(defun tramp-completion-dissect-file-name (name)
  "Returns a list of `tramp-file-name' structures.
They are collected by `tramp-completion-dissect-file-name1'."

  (let* ((result)
	 (x-nil "\\|\\(\\)")
	 (tramp-completion-ipv6-regexp
	  (format
	   "[^%s]*"
	   (if (zerop (length tramp-postfix-ipv6-format))
	       tramp-postfix-host-format
	     tramp-postfix-ipv6-format)))
	 ;; "/method" "/[method"
	 (tramp-completion-file-name-structure1
	  (list (concat tramp-prefix-regexp "\\(" tramp-method-regexp x-nil "\\)$")
		1 nil nil nil))
	 ;; "/user" "/[user"
	 (tramp-completion-file-name-structure2
	  (list (concat tramp-prefix-regexp "\\(" tramp-user-regexp x-nil   "\\)$")
		nil 1 nil nil))
	 ;; "/host" "/[host"
	 (tramp-completion-file-name-structure3
	  (list (concat tramp-prefix-regexp "\\(" tramp-host-regexp x-nil   "\\)$")
		nil nil 1 nil))
	 ;; "/[ipv6" "/[ipv6"
	 (tramp-completion-file-name-structure4
	  (list (concat tramp-prefix-regexp
			tramp-prefix-ipv6-regexp
			"\\(" tramp-completion-ipv6-regexp x-nil   "\\)$")
		nil nil 1 nil))
	 ;; "/user@host" "/[user@host"
	 (tramp-completion-file-name-structure5
	  (list (concat tramp-prefix-regexp
			"\\(" tramp-user-regexp "\\)"   tramp-postfix-user-regexp
			"\\(" tramp-host-regexp x-nil   "\\)$")
		nil 1 2 nil))
	 ;; "/user@[ipv6" "/[user@ipv6"
	 (tramp-completion-file-name-structure6
	  (list (concat tramp-prefix-regexp
			"\\(" tramp-user-regexp "\\)"   tramp-postfix-user-regexp
			tramp-prefix-ipv6-regexp
			"\\(" tramp-completion-ipv6-regexp x-nil   "\\)$")
		nil 1 2 nil))
	 ;; "/method:user" "/[method/user" "/method://user"
	 (tramp-completion-file-name-structure7
	  (list (concat tramp-prefix-regexp
			"\\(" tramp-method-regexp "\\)"	tramp-postfix-method-regexp
			"\\(" tramp-user-regexp x-nil   "\\)$")
		1 2 nil nil))
	 ;; "/method:host" "/[method/host" "/method://host"
	 (tramp-completion-file-name-structure8
	  (list (concat tramp-prefix-regexp
			"\\(" tramp-method-regexp "\\)" tramp-postfix-method-regexp
			"\\(" tramp-host-regexp x-nil   "\\)$")
		1 nil 2 nil))
	 ;; "/method:[ipv6" "/[method/ipv6" "/method://[ipv6"
	 (tramp-completion-file-name-structure9
	  (list (concat tramp-prefix-regexp
			"\\(" tramp-method-regexp "\\)" tramp-postfix-method-regexp
			tramp-prefix-ipv6-regexp
			"\\(" tramp-completion-ipv6-regexp x-nil   "\\)$")
		1 nil 2 nil))
	 ;; "/method:user@host" "/[method/user@host" "/method://user@host"
	 (tramp-completion-file-name-structure10
	  (list (concat tramp-prefix-regexp
			"\\(" tramp-method-regexp "\\)" tramp-postfix-method-regexp
			"\\(" tramp-user-regexp "\\)"   tramp-postfix-user-regexp
			"\\(" tramp-host-regexp x-nil   "\\)$")
		1 2 3 nil))
	 ;; "/method:user@[ipv6" "/[method/user@ipv6" "/method://user@[ipv6"
	 (tramp-completion-file-name-structure11
	  (list (concat tramp-prefix-regexp
			"\\(" tramp-method-regexp "\\)" tramp-postfix-method-regexp
			"\\(" tramp-user-regexp "\\)"   tramp-postfix-user-regexp
			tramp-prefix-ipv6-regexp
			"\\(" tramp-completion-ipv6-regexp x-nil   "\\)$")
		1 2 3 nil))
	 ;; "/method: "/method:/"
	 (tramp-completion-file-name-structure12
	  (list
	   (if (equal tramp-syntax 'url)
	       (concat tramp-prefix-regexp
		       "\\(" tramp-method-regexp "\\)"
		       "\\(" (substring tramp-postfix-method-regexp 0 1)
		       "\\|" (substring tramp-postfix-method-regexp 1 2) "\\)"
		       "\\(" "\\)$")
	     ;; Should not match if not URL syntax.
	     (concat tramp-prefix-regexp "/$"))
	   1 3 nil nil))
	 ;; "/method: "/method:/"
	 (tramp-completion-file-name-structure13
	  (list
	   (if (equal tramp-syntax 'url)
	       (concat tramp-prefix-regexp
		       "\\(" tramp-method-regexp "\\)"
		       "\\(" (substring tramp-postfix-method-regexp 0 1)
		       "\\|" (substring tramp-postfix-method-regexp 1 2) "\\)"
		       "\\(" "\\)$")
	     ;; Should not match if not URL syntax.
	     (concat tramp-prefix-regexp "/$"))
	   1 nil 3 nil)))

    (mapc (lambda (regexp)
      (add-to-list 'result
	(tramp-completion-dissect-file-name1 regexp name)))
      (list
       tramp-completion-file-name-structure1
       tramp-completion-file-name-structure2
       tramp-completion-file-name-structure3
       tramp-completion-file-name-structure4
       tramp-completion-file-name-structure5
       tramp-completion-file-name-structure6
       tramp-completion-file-name-structure7
       tramp-completion-file-name-structure8
       tramp-completion-file-name-structure9
       tramp-completion-file-name-structure10
       tramp-completion-file-name-structure11
       tramp-completion-file-name-structure12
       tramp-completion-file-name-structure13
       tramp-file-name-structure))

    (delq nil result)))

(defun tramp-completion-dissect-file-name1 (structure name)
  "Returns a `tramp-file-name' structure matching STRUCTURE.
The structure consists of remote method, remote user,
remote host and localname (filename on remote host)."

  (save-match-data
    (when (string-match (nth 0 structure) name)
      (let ((method    (and (nth 1 structure)
			    (match-string (nth 1 structure) name)))
	    (user      (and (nth 2 structure)
			    (match-string (nth 2 structure) name)))
	    (host      (and (nth 3 structure)
			    (match-string (nth 3 structure) name)))
	    (localname (and (nth 4 structure)
			    (match-string (nth 4 structure) name))))
	(vector method user host localname)))))

;; This function returns all possible method completions, adding the
;; trailing method delimeter.
(defun tramp-get-completion-methods (partial-method)
  "Returns all method completions for PARTIAL-METHOD."
  (mapcar
   (lambda (method)
     (and method
	  (string-match (concat "^" (regexp-quote partial-method)) method)
	  (tramp-completion-make-tramp-file-name method nil nil nil)))
   (mapcar 'car tramp-methods)))

;; Compares partial user and host names with possible completions.
(defun tramp-get-completion-user-host (method partial-user partial-host user host)
  "Returns the most expanded string for user and host name completion.
PARTIAL-USER must match USER, PARTIAL-HOST must match HOST."
  (cond

   ((and partial-user partial-host)
    (if	(and host
	     (string-match (concat "^" (regexp-quote partial-host)) host)
	     (string-equal partial-user (or user partial-user)))
	(setq user partial-user)
      (setq user nil
	    host nil)))

   (partial-user
    (setq host nil)
    (unless
	(and user (string-match (concat "^" (regexp-quote partial-user)) user))
      (setq user nil)))

   (partial-host
    (setq user nil)
    (unless
	(and host (string-match (concat "^" (regexp-quote partial-host)) host))
      (setq host nil)))

   (t (setq user nil
	    host nil)))

  (unless (zerop (+ (length user) (length host)))
    (tramp-completion-make-tramp-file-name method user host nil)))

(defun tramp-parse-rhosts (filename)
  "Return a list of (user host) tuples allowed to access.
Either user or host may be nil."
  ;; On Windows, there are problems in completion when
  ;; `default-directory' is remote.
  (let ((default-directory (tramp-compat-temporary-file-directory))
	res)
    (when (file-readable-p filename)
      (with-temp-buffer
	(insert-file-contents filename)
	(goto-char (point-min))
	(while (not (eobp))
	  (push (tramp-parse-rhosts-group) res))))
    res))

(defun tramp-parse-rhosts-group ()
   "Return a (user host) tuple allowed to access.
Either user or host may be nil."
   (let ((result)
	 (regexp
	  (concat
	   "^\\(" tramp-host-regexp "\\)"
	   "\\([ \t]+" "\\(" tramp-user-regexp "\\)" "\\)?")))
     (narrow-to-region (point) (point-at-eol))
     (when (re-search-forward regexp nil t)
       (setq result (append (list (match-string 3) (match-string 1)))))
     (widen)
     (forward-line 1)
     result))

(defun tramp-parse-shosts (filename)
  "Return a list of (user host) tuples allowed to access.
User is always nil."
  ;; On Windows, there are problems in completion when
  ;; `default-directory' is remote.
  (let ((default-directory (tramp-compat-temporary-file-directory))
	res)
    (when (file-readable-p filename)
      (with-temp-buffer
	(insert-file-contents filename)
	(goto-char (point-min))
	(while (not (eobp))
	  (push (tramp-parse-shosts-group) res))))
    res))

(defun tramp-parse-shosts-group ()
   "Return a (user host) tuple allowed to access.
User is always nil."
   (let ((result)
	 (regexp (concat "^\\(" tramp-host-regexp "\\)")))
     (narrow-to-region (point) (point-at-eol))
     (when (re-search-forward regexp nil t)
       (setq result (list nil (match-string 1))))
     (widen)
     (or
      (> (skip-chars-forward ",") 0)
      (forward-line 1))
     result))

(defun tramp-parse-sconfig (filename)
  "Return a list of (user host) tuples allowed to access.
User is always nil."
  ;; On Windows, there are problems in completion when
  ;; `default-directory' is remote.
  (let ((default-directory (tramp-compat-temporary-file-directory))
	res)
    (when (file-readable-p filename)
      (with-temp-buffer
	(insert-file-contents filename)
	(goto-char (point-min))
	(while (not (eobp))
	  (push (tramp-parse-sconfig-group) res))))
    res))

(defun tramp-parse-sconfig-group ()
   "Return a (user host) tuple allowed to access.
User is always nil."
   (let ((result)
	 (regexp (concat "^[ \t]*Host[ \t]+" "\\(" tramp-host-regexp "\\)")))
     (narrow-to-region (point) (point-at-eol))
     (when (re-search-forward regexp nil t)
       (setq result (list nil (match-string 1))))
     (widen)
     (or
      (> (skip-chars-forward ",") 0)
      (forward-line 1))
     result))

(defun tramp-parse-shostkeys (dirname)
  "Return a list of (user host) tuples allowed to access.
User is always nil."
  ;; On Windows, there are problems in completion when
  ;; `default-directory' is remote.
  (let* ((default-directory (tramp-compat-temporary-file-directory))
	 (regexp (concat "^key_[0-9]+_\\(" tramp-host-regexp "\\)\\.pub$"))
	 (files (when (file-directory-p dirname) (directory-files dirname)))
	 result)
    (while files
      (when (string-match regexp (car files))
	(push (list nil (match-string 1 (car files))) result))
      (setq files (cdr files)))
    result))

(defun tramp-parse-sknownhosts (dirname)
  "Return a list of (user host) tuples allowed to access.
User is always nil."
  ;; On Windows, there are problems in completion when
  ;; `default-directory' is remote.
  (let* ((default-directory (tramp-compat-temporary-file-directory))
	 (regexp (concat "^\\(" tramp-host-regexp
			 "\\)\\.ssh-\\(dss\\|rsa\\)\\.pub$"))
	 (files (when (file-directory-p dirname) (directory-files dirname)))
	 result)
    (while files
      (when (string-match regexp (car files))
	(push (list nil (match-string 1 (car files))) result))
      (setq files (cdr files)))
    result))

(defun tramp-parse-hosts (filename)
  "Return a list of (user host) tuples allowed to access.
User is always nil."
  ;; On Windows, there are problems in completion when
  ;; `default-directory' is remote.
  (let ((default-directory (tramp-compat-temporary-file-directory))
	res)
    (when (file-readable-p filename)
      (with-temp-buffer
	(insert-file-contents filename)
	(goto-char (point-min))
	(while (not (eobp))
	  (push (tramp-parse-hosts-group) res))))
    res))

(defun tramp-parse-hosts-group ()
   "Return a (user host) tuple allowed to access.
User is always nil."
   (let ((result)
	 (regexp
	  (concat "^\\(" tramp-ipv6-regexp "\\|" tramp-host-regexp "\\)")))
     (narrow-to-region (point) (point-at-eol))
     (when (re-search-forward regexp nil t)
       (setq result (list nil (match-string 1))))
     (widen)
     (or
      (> (skip-chars-forward " \t") 0)
      (forward-line 1))
     result))

;; For su-alike methods it would be desirable to return "root@localhost"
;; as default.  Unfortunately, we have no information whether any user name
;; has been typed already.  So we use `tramp-current-user' as indication,
;; assuming it is set in `tramp-completion-handle-file-name-all-completions'.
(defun tramp-parse-passwd (filename)
  "Return a list of (user host) tuples allowed to access.
Host is always \"localhost\"."
  ;; On Windows, there are problems in completion when
  ;; `default-directory' is remote.
  (let ((default-directory (tramp-compat-temporary-file-directory))
	res)
    (if (zerop (length tramp-current-user))
	'(("root" nil))
      (when (file-readable-p filename)
	(with-temp-buffer
	  (insert-file-contents filename)
	  (goto-char (point-min))
	  (while (not (eobp))
	    (push (tramp-parse-passwd-group) res))))
      res)))

(defun tramp-parse-passwd-group ()
   "Return a (user host) tuple allowed to access.
Host is always \"localhost\"."
   (let ((result)
	 (regexp (concat "^\\(" tramp-user-regexp "\\):")))
     (narrow-to-region (point) (point-at-eol))
     (when (re-search-forward regexp nil t)
       (setq result (list (match-string 1) "localhost")))
     (widen)
     (forward-line 1)
     result))

(defun tramp-parse-netrc (filename)
  "Return a list of (user host) tuples allowed to access.
User may be nil."
  ;; On Windows, there are problems in completion when
  ;; `default-directory' is remote.
  (let ((default-directory (tramp-compat-temporary-file-directory))
	res)
    (when (file-readable-p filename)
      (with-temp-buffer
	(insert-file-contents filename)
	(goto-char (point-min))
	(while (not (eobp))
	  (push (tramp-parse-netrc-group) res))))
    res))

(defun tramp-parse-netrc-group ()
   "Return a (user host) tuple allowed to access.
User may be nil."
   (let ((result)
	 (regexp
	  (concat
	   "^[ \t]*machine[ \t]+" "\\(" tramp-host-regexp "\\)"
	   "\\([ \t]+login[ \t]+" "\\(" tramp-user-regexp "\\)" "\\)?")))
     (narrow-to-region (point) (point-at-eol))
     (when (re-search-forward regexp nil t)
       (setq result (list (match-string 3) (match-string 1))))
     (widen)
     (forward-line 1)
     result))

(defun tramp-parse-putty (registry)
  "Return a list of (user host) tuples allowed to access.
User is always nil."
  ;; On Windows, there are problems in completion when
  ;; `default-directory' is remote.
  (let ((default-directory (tramp-compat-temporary-file-directory))
	res)
    (with-temp-buffer
      (when (zerop (tramp-compat-call-process "reg" nil t nil "query" registry))
	(goto-char (point-min))
	(while (not (eobp))
	  (push (tramp-parse-putty-group registry) res))))
    res))

(defun tramp-parse-putty-group (registry)
   "Return a (user host) tuple allowed to access.
User is always nil."
   (let ((result)
	 (regexp (concat (regexp-quote registry) "\\\\\\(.+\\)")))
     (narrow-to-region (point) (point-at-eol))
     (when (re-search-forward regexp nil t)
       (setq result (list nil (match-string 1))))
     (widen)
     (forward-line 1)
     result))

;;; Common file name handler functions for different backends:

(defvar tramp-handle-file-local-copy-hook nil
  "Normal hook to be run at the end of `tramp-*-handle-file-local-copy'.")

(defvar tramp-handle-write-region-hook nil
  "Normal hook to be run at the end of `tramp-*-handle-write-region'.")

(defun tramp-handle-directory-file-name (directory)
  "Like `directory-file-name' for Tramp files."
  ;; If localname component of filename is "/", leave it unchanged.
  ;; Otherwise, remove any trailing slash from localname component.
  ;; Method, host, etc, are unchanged.  Does it make sense to try
  ;; to avoid parsing the filename?
  (with-parsed-tramp-file-name directory nil
    (if (and (not (zerop (length localname)))
	     (eq (aref localname (1- (length localname))) ?/)
	     (not (string= localname "/")))
	(substring directory 0 -1)
      directory)))

(defun tramp-handle-directory-files
  (directory &optional full match nosort files-only)
  "Like `directory-files' for Tramp files."
  ;; FILES-ONLY is valid for XEmacs only.
  (when (file-directory-p directory)
    (setq directory (file-name-as-directory (expand-file-name directory)))
    (let ((temp (nreverse (file-name-all-completions "" directory)))
	  result item)

      (while temp
	(setq item (directory-file-name (pop temp)))
	(when (and (or (null match) (string-match match item))
		   (or (null files-only)
		       ;; Files only.
		       (and (equal files-only t) (file-regular-p item))
		       ;; Directories only.
		       (file-directory-p item)))
	  (push (if full (concat directory item) item)
		result)))
      (if nosort result (sort result 'string<)))))

(defun tramp-handle-directory-files-and-attributes
  (directory &optional full match nosort id-format)
  "Like `directory-files-and-attributes' for Tramp files."
  (mapcar
   (lambda (x)
     (cons x (tramp-compat-file-attributes
	      (if full x (expand-file-name x directory)) id-format)))
   (directory-files directory full match nosort)))

(defun tramp-handle-dired-uncache (dir &optional dir-p)
  "Like `dired-uncache' for Tramp files."
  ;; DIR-P is valid for XEmacs only.
  (with-parsed-tramp-file-name
      (if (or dir-p (file-directory-p dir)) dir (file-name-directory dir)) nil
    (tramp-flush-directory-property v localname)))

(defun tramp-handle-file-exists-p (filename)
  "Like `file-exists-p' for Tramp files."
  (not (null (file-attributes filename))))

(defun tramp-handle-file-modes (filename)
  "Like `file-modes' for Tramp files."
  (let ((truename (or (file-truename filename) filename)))
    (when (file-exists-p truename)
      (tramp-mode-string-to-int (nth 8 (file-attributes truename))))))

;; Localname manipulation functions that grok Tramp localnames...
(defun tramp-handle-file-name-as-directory (file)
  "Like `file-name-as-directory' but aware of Tramp files."
  ;; `file-name-as-directory' would be sufficient except localname is
  ;; the empty string.
  (let ((v (tramp-dissect-file-name file t)))
    ;; Run the command on the localname portion only.
    (tramp-make-tramp-file-name
     (tramp-file-name-method v)
     (tramp-file-name-user v)
     (tramp-file-name-host v)
     (tramp-run-real-handler
      'file-name-as-directory (list (or (tramp-file-name-localname v) ""))))))

(defun tramp-handle-file-name-completion
  (filename directory &optional predicate)
  "Like `file-name-completion' for Tramp files."
  (unless (tramp-tramp-file-p directory)
    (error
     "tramp-handle-file-name-completion invoked on non-tramp directory `%s'"
     directory))
  (try-completion
   filename
   (mapcar 'list (file-name-all-completions filename directory))
   (when predicate
     (lambda (x) (funcall predicate (expand-file-name (car x) directory))))))

(defun tramp-handle-file-name-directory (file)
  "Like `file-name-directory' but aware of Tramp files."
  ;; Everything except the last filename thing is the directory.  We
  ;; cannot apply `with-parsed-tramp-file-name', because this expands
  ;; the remote file name parts.  This is a problem when we are in
  ;; file name completion.
  (let ((v (tramp-dissect-file-name file t)))
    ;; Run the command on the localname portion only.
    (tramp-make-tramp-file-name
     (tramp-file-name-method v)
     (tramp-file-name-user v)
     (tramp-file-name-host v)
     (tramp-run-real-handler
      'file-name-directory (list (or (tramp-file-name-localname v) ""))))))

(defun tramp-handle-file-name-nondirectory (file)
  "Like `file-name-nondirectory' but aware of Tramp files."
  (with-parsed-tramp-file-name file nil
    (tramp-run-real-handler 'file-name-nondirectory (list localname))))

(defun tramp-handle-file-newer-than-file-p (file1 file2)
  "Like `file-newer-than-file-p' for Tramp files."
  (cond
   ((not (file-exists-p file1)) nil)
   ((not (file-exists-p file2)) t)
   (t (tramp-time-less-p (nth 5 (file-attributes file2))
			 (nth 5 (file-attributes file1))))))

(defun tramp-handle-file-regular-p (filename)
  "Like `file-regular-p' for Tramp files."
  (and (file-exists-p filename)
       (eq ?- (aref (nth 8 (file-attributes filename)) 0))))

(defun tramp-handle-file-remote-p (filename &optional identification connected)
  "Like `file-remote-p' for Tramp files."
  (let ((tramp-verbose 3))
    (when (tramp-tramp-file-p filename)
      (let* ((v (tramp-dissect-file-name filename))
	     (p (tramp-get-connection-process v))
	     (c (and p (processp p) (memq (process-status p) '(run open)))))
	;; We expand the file name only, if there is already a connection.
	(with-parsed-tramp-file-name
	    (if c (expand-file-name filename) filename) nil
	  (and (or (not connected) c)
	       (cond
		((eq identification 'method) method)
		((eq identification 'user) user)
		((eq identification 'host) host)
		((eq identification 'localname) localname)
		(t (tramp-make-tramp-file-name method user host "")))))))))

(defun tramp-handle-file-symlink-p (filename)
  "Like `file-symlink-p' for Tramp files."
  (with-parsed-tramp-file-name filename nil
    (let ((x (car (file-attributes filename))))
      (when (stringp x)
	;; When Tramp is running on VMS, then `file-name-absolute-p'
	;; might do weird things.
	(if (file-name-absolute-p x)
	    (tramp-make-tramp-file-name method user host x)
	  x)))))

(defun tramp-handle-find-backup-file-name (filename)
  "Like `find-backup-file-name' for Tramp files."
  (with-parsed-tramp-file-name filename nil
    ;; We set both variables. It doesn't matter whether it is
    ;; Emacs or XEmacs.
    (let ((backup-directory-alist
	   ;; Emacs case.
	   (when (boundp 'backup-directory-alist)
	     (if (symbol-value 'tramp-backup-directory-alist)
		 (mapcar
		  (lambda (x)
		    (cons
		     (car x)
		     (if (and (stringp (cdr x))
			      (file-name-absolute-p (cdr x))
			      (not (tramp-file-name-p (cdr x))))
			 (tramp-make-tramp-file-name method user host (cdr x))
		       (cdr x))))
		  (symbol-value 'tramp-backup-directory-alist))
	       (symbol-value 'backup-directory-alist))))

	  (bkup-backup-directory-info
	   ;; XEmacs case.
	   (when (boundp 'bkup-backup-directory-info)
	     (if (symbol-value 'tramp-bkup-backup-directory-info)
		 (mapcar
		  (lambda (x)
		    (nconc
		     (list (car x))
		     (list
		      (if (and (stringp (car (cdr x)))
			       (file-name-absolute-p (car (cdr x)))
			       (not (tramp-file-name-p (car (cdr x)))))
			  (tramp-make-tramp-file-name
			   method user host (car (cdr x)))
			(car (cdr x))))
		     (cdr (cdr x))))
		  (symbol-value 'tramp-bkup-backup-directory-info))
	       (symbol-value 'bkup-backup-directory-info)))))

      (tramp-run-real-handler 'find-backup-file-name (list filename)))))

(defun tramp-handle-insert-file-contents
  (filename &optional visit beg end replace)
  "Like `insert-file-contents' for Tramp files."
  (barf-if-buffer-read-only)
  (setq filename (expand-file-name filename))
  (let (result local-copy remote-copy)
    (with-parsed-tramp-file-name filename nil
      (unwind-protect
	  (if (not (file-exists-p filename))
	      ;; We don't raise a Tramp error, because it might be
	      ;; suppressed, like in `find-file-noselect-1'.
	      (signal 'file-error
		      (list "File not found on remote host" filename))

	    (if (and (tramp-local-host-p v)
		     (let (file-name-handler-alist)
		       (file-readable-p localname)))
		;; Short track: if we are on the local host, we can
		;; run directly.
		(setq result
		      (tramp-run-real-handler
		       'insert-file-contents
		       (list localname visit beg end replace)))

	      ;; When we shall insert only a part of the file, we copy
	      ;; this part.
	      (when (or beg end)
		(setq remote-copy (tramp-make-tramp-temp-file v))
		;; This is defined in tramp-sh.el.  Let's assume this
		;; is loaded already.
		(tramp-compat-funcall 'tramp-send-command
		 v
		 (cond
		  ((and beg end)
		   (format "tail -c +%d %s | head -c +%d >%s"
			   (1+ beg) (tramp-shell-quote-argument localname)
			   (- end beg) remote-copy))
		  (beg
		   (format "tail -c +%d %s >%s"
			   (1+ beg) (tramp-shell-quote-argument localname)
			   remote-copy))
		  (end
		   (format "head -c +%d %s >%s"
			   (1+ end) (tramp-shell-quote-argument localname)
			   remote-copy)))))

	      ;; `insert-file-contents-literally' takes care to avoid
	      ;; calling jka-compr.  By let-binding
	      ;; `inhibit-file-name-operation', we propagate that care
	      ;; to the `file-local-copy' operation.
	      (setq local-copy
		    (let ((inhibit-file-name-operation
			   (when (eq inhibit-file-name-operation
				     'insert-file-contents)
			     'file-local-copy)))
		      (cond
		       ((stringp remote-copy)
			(file-local-copy
			 (tramp-make-tramp-file-name
			  method user host remote-copy)))
		       ((stringp tramp-temp-buffer-file-name)
			(copy-file filename tramp-temp-buffer-file-name 'ok)
			tramp-temp-buffer-file-name)
		       (t (file-local-copy filename)))))

	      ;; When the file is not readable for the owner, it
	      ;; cannot be inserted, even it is redable for the group
	      ;; or for everybody.
	      (set-file-modes local-copy (tramp-compat-octal-to-decimal "0600"))

	      (when (and (null remote-copy)
			 (tramp-get-method-parameter
			  method 'tramp-copy-keep-tmpfile))
		;; We keep the local file for performance reasons,
		;; useful for "rsync".
		(setq tramp-temp-buffer-file-name local-copy)
		(put 'tramp-temp-buffer-file-name 'permanent-local t))

	      (with-progress-reporter
		  v 3 (format "Inserting local temp file `%s'" local-copy)
		;; We must ensure that `file-coding-system-alist'
		;; matches `local-copy'.
		(let ((file-coding-system-alist
		       (tramp-find-file-name-coding-system-alist
			filename local-copy)))
		  (setq result
			(insert-file-contents
			 local-copy nil nil nil replace))))))

	;; Save exit.
	(progn
	  (when visit
	    (setq buffer-file-name filename)
	    (setq buffer-read-only (not (file-writable-p filename)))
	    (set-visited-file-modtime)
	    (set-buffer-modified-p nil))
	  (when (and (stringp local-copy)
		     (or remote-copy (null tramp-temp-buffer-file-name)))
	    (delete-file local-copy))
	  (when (stringp remote-copy)
	    (delete-file
	     (tramp-make-tramp-file-name method user host remote-copy))))))

    ;; Result.
    (list (expand-file-name filename)
	  (cadr result))))

(defun tramp-handle-load (file &optional noerror nomessage nosuffix must-suffix)
  "Like `load' for Tramp files."
  (with-parsed-tramp-file-name (expand-file-name file) nil
    (unless nosuffix
      (cond ((file-exists-p (concat file ".elc"))
	     (setq file (concat file ".elc")))
	    ((file-exists-p (concat file ".el"))
	     (setq file (concat file ".el")))))
    (when must-suffix
      ;; The first condition is always true for absolute file names.
      ;; Included for safety's sake.
      (unless (or (file-name-directory file)
		  (string-match "\\.elc?\\'" file))
	(tramp-error
	 v 'file-error
	 "File `%s' does not include a `.el' or `.elc' suffix" file)))
    (unless noerror
      (when (not (file-exists-p file))
	(tramp-error v 'file-error "Cannot load nonexistent file `%s'" file)))
    (if (not (file-exists-p file))
	nil
      (let ((tramp-message-show-message (not nomessage)))
	(with-progress-reporter v 0 (format "Loading %s" file)
	  (let ((local-copy (file-local-copy file)))
	    ;; MUST-SUFFIX doesn't exist on XEmacs, so let it default to nil.
	    (unwind-protect
		(load local-copy noerror t t)
	      (delete-file local-copy)))))
      t)))

(defun tramp-handle-substitute-in-file-name (filename)
  "Like `substitute-in-file-name' for Tramp files.
\"//\" and \"/~\" substitute only in the local filename part.
If the URL Tramp syntax is chosen, \"//\" as method delimeter and \"/~\" at
beginning of local filename are not substituted."
  ;; First, we must replace environment variables.
  (setq filename (tramp-replace-environment-variables filename))
  (with-parsed-tramp-file-name filename nil
    (if (equal tramp-syntax 'url)
	;; We need to check localname only.  The other parts cannot contain
	;; "//" or "/~".
	(if (and (> (length localname) 1)
		 (or (string-match "//" localname)
		     (string-match "/~" localname 1)))
	    (tramp-run-real-handler 'substitute-in-file-name (list filename))
	  (tramp-make-tramp-file-name
	   (when method (substitute-in-file-name method))
	   (when user (substitute-in-file-name user))
	   (when host (substitute-in-file-name host))
	   (when localname
	     (tramp-run-real-handler
	      'substitute-in-file-name (list localname)))))
      ;; Ignore in LOCALNAME everything before "//" or "/~".
      (when (and (stringp localname) (string-match ".+?/\\(/\\|~\\)" localname))
	(setq filename
	      (concat (file-remote-p filename)
		      (replace-match "\\1" nil nil localname)))
	;; "/m:h:~" does not work for completion.  We use "/m:h:~/".
	(when (string-match "~$" filename)
	  (setq filename (concat filename "/"))))
      (tramp-run-real-handler 'substitute-in-file-name (list filename)))))

(defun tramp-handle-unhandled-file-name-directory (filename)
  "Like `unhandled-file-name-directory' for Tramp files."
  ;; With Emacs 23, we could simply return `nil'.  But we must keep it
  ;; for backward compatibility.
  (expand-file-name "~/"))

;;; Functions for establishing connection:

;; The following functions are actions to be taken when seeing certain
;; prompts from the remote host.  See the variable
;; `tramp-actions-before-shell' for usage of these functions.

(defun tramp-action-login (proc vec)
  "Send the login name."
  (when (not (stringp tramp-current-user))
    (save-window-excursion
      (let ((enable-recursive-minibuffers t))
	(pop-to-buffer (tramp-get-connection-buffer vec))
	(setq tramp-current-user (read-string (match-string 0))))))
  (tramp-message vec 3 "Sending login name `%s'" tramp-current-user)
  (with-current-buffer (tramp-get-connection-buffer vec)
    (tramp-message vec 6 "\n%s" (buffer-string)))
  (tramp-send-string vec tramp-current-user))

(defun tramp-action-password (proc vec)
  "Query the user for a password."
  (with-current-buffer (process-buffer proc)
    (tramp-check-for-regexp proc tramp-password-prompt-regexp)
    (tramp-message vec 3 "Sending %s" (match-string 1))
    (tramp-enter-password proc)
    ;; Hide password prompt.
    (narrow-to-region (point-max) (point-max))))

(defun tramp-action-succeed (proc vec)
  "Signal success in finding shell prompt."
  (throw 'tramp-action 'ok))

(defun tramp-action-permission-denied (proc vec)
  "Signal permission denied."
  (kill-process proc)
  (throw 'tramp-action 'permission-denied))

(defun tramp-action-yesno (proc vec)
  "Ask the user for confirmation using `yes-or-no-p'.
Send \"yes\" to remote process on confirmation, abort otherwise.
See also `tramp-action-yn'."
  (save-window-excursion
    (let ((enable-recursive-minibuffers t))
      (save-match-data (pop-to-buffer (tramp-get-connection-buffer vec)))
      (unless (yes-or-no-p (match-string 0))
	(kill-process proc)
	(throw 'tramp-action 'permission-denied))
      (with-current-buffer (tramp-get-connection-buffer vec)
	(tramp-message vec 6 "\n%s" (buffer-string)))
      (tramp-send-string vec "yes"))))

(defun tramp-action-yn (proc vec)
  "Ask the user for confirmation using `y-or-n-p'.
Send \"y\" to remote process on confirmation, abort otherwise.
See also `tramp-action-yesno'."
  (save-window-excursion
    (let ((enable-recursive-minibuffers t))
      (save-match-data (pop-to-buffer (tramp-get-connection-buffer vec)))
      (unless (y-or-n-p (match-string 0))
	(kill-process proc)
	(throw 'tramp-action 'permission-denied))
      (with-current-buffer (tramp-get-connection-buffer vec)
	(tramp-message vec 6 "\n%s" (buffer-string)))
      (tramp-send-string vec "y"))))

(defun tramp-action-terminal (proc vec)
  "Tell the remote host which terminal type to use.
The terminal type can be configured with `tramp-terminal-type'."
  (tramp-message vec 5 "Setting `%s' as terminal type." tramp-terminal-type)
  (with-current-buffer (tramp-get-connection-buffer vec)
    (tramp-message vec 6 "\n%s" (buffer-string)))
  (tramp-send-string vec tramp-terminal-type))

(defun tramp-action-process-alive (proc vec)
  "Check, whether a process has finished."
  (unless (memq (process-status proc) '(run open))
    (throw 'tramp-action 'process-died)))

(defun tramp-action-out-of-band (proc vec)
  "Check, whether an out-of-band copy has finished."
  (cond ((and (memq (process-status proc) '(stop exit))
	      (zerop (process-exit-status proc)))
	 (tramp-message	vec 3 "Process has finished.")
	 (throw 'tramp-action 'ok))
	((or (and (memq (process-status proc) '(stop exit))
		  (not (zerop (process-exit-status proc))))
	     (memq (process-status proc) '(signal)))
	 ;; `scp' could have copied correctly, but set modes could have failed.
	 ;; This can be ignored.
	 (with-current-buffer (process-buffer proc)
	   (goto-char (point-min))
	   (if (re-search-forward tramp-operation-not-permitted-regexp nil t)
	       (progn
		 (tramp-message vec 5 "'set mode' error ignored.")
		 (tramp-message vec 3 "Process has finished.")
		 (throw 'tramp-action 'ok))
	     (tramp-message vec 3 "Process has died.")
	     (throw 'tramp-action 'process-died))))
	(t nil)))

;;; Functions for processing the actions:

(defun tramp-process-one-action (proc vec actions)
  "Wait for output from the shell and perform one action."
  (let (found todo item pattern action)
    (while (not found)
      ;; Reread output once all actions have been performed.
      ;; Obviously, the output was not complete.
      (tramp-accept-process-output proc 1)
      (setq todo actions)
      (while todo
	(setq item (pop todo))
	(setq pattern (format "\\(%s\\)\\'" (symbol-value (nth 0 item))))
	(setq action (nth 1 item))
	(tramp-message
	 vec 5 "Looking for regexp \"%s\" from remote shell" pattern)
	(when (tramp-check-for-regexp proc pattern)
	  (tramp-message vec 5 "Call `%s'" (symbol-name action))
	  (setq found (funcall action proc vec)))))
    found))

(defun tramp-process-actions (proc vec actions &optional timeout)
  "Perform actions until success or TIMEOUT."
  ;; Preserve message for `progress-reporter'.
  (tramp-compat-with-temp-message ""
    ;; Enable auth-source and password-cache.
    (tramp-set-connection-property vec "first-password-request" t)
    (save-restriction
      (let (exit)
	(while (not exit)
	  (tramp-message proc 3 "Waiting for prompts from remote shell")
	  (setq exit
		(catch 'tramp-action
		  (if timeout
		      (with-timeout (timeout)
			(tramp-process-one-action proc vec actions))
		    (tramp-process-one-action proc vec actions)))))
	(with-current-buffer (tramp-get-connection-buffer vec)
	  (widen)
	  (tramp-message vec 6 "\n%s" (buffer-string)))
	(unless (eq exit 'ok)
	  (tramp-clear-passwd vec)
	  (tramp-error-with-buffer
	   nil vec 'file-error
	   (cond
	    ((eq exit 'permission-denied) "Permission denied")
	    ((eq exit 'process-died) "Process died")
	    (t "Login failed"))))))))

:;; Utility functions:

(defun tramp-accept-process-output (&optional proc timeout timeout-msecs)
  "Like `accept-process-output' for Tramp processes.
This is needed in order to hide `last-coding-system-used', which is set
for process communication also."
  (with-current-buffer (process-buffer proc)
    (tramp-message proc 10 "%s %s" proc (process-status proc))
    (let (buffer-read-only last-coding-system-used)
      ;; Under Windows XP, accept-process-output doesn't return
      ;; sometimes.  So we add an additional timeout.
      (with-timeout ((or timeout 1))
	(accept-process-output proc timeout timeout-msecs)))
    (tramp-message proc 10 "\n%s" (buffer-string))))

(defun tramp-check-for-regexp (proc regexp)
  "Check, whether REGEXP is contained in process buffer of PROC.
Erase echoed commands if exists."
  (with-current-buffer (process-buffer proc)
    (goto-char (point-min))

    ;; Check whether we need to remove echo output.
    (when (and (tramp-get-connection-property proc "check-remote-echo" nil)
	       (re-search-forward tramp-echoed-echo-mark-regexp nil t))
      (let ((begin (match-beginning 0)))
	(when (re-search-forward tramp-echoed-echo-mark-regexp nil t)
	  ;; Discard echo from remote output.
	  (tramp-set-connection-property proc "check-remote-echo" nil)
	  (tramp-message proc 5 "echo-mark found")
	  (forward-line 1)
	  (delete-region begin (point))
	  (goto-char (point-min)))))

    (when (or (not (tramp-get-connection-property proc "check-remote-echo" nil))
	      ;; Sometimes, the echo string is suppressed on the remote side.
	      (not (string-equal
		    (tramp-compat-funcall
		     'substring-no-properties tramp-echo-mark-marker
		     0 (min tramp-echo-mark-marker-length (1- (point-max))))
		    (tramp-compat-funcall
		     'buffer-substring-no-properties
		     1 (min (1+ tramp-echo-mark-marker-length) (point-max))))))
      ;; No echo to be handled, now we can look for the regexp.
      (goto-char (point-min))
      (re-search-forward regexp nil t))))

(defun tramp-wait-for-regexp (proc timeout regexp)
  "Wait for a REGEXP to appear from process PROC within TIMEOUT seconds.
Expects the output of PROC to be sent to the current buffer.  Returns
the string that matched, or nil.  Waits indefinitely if TIMEOUT is
nil."
  (with-current-buffer (process-buffer proc)
    (let ((found (tramp-check-for-regexp proc regexp))
	  (start-time (current-time)))
      (cond (timeout
	     ;; Work around a bug in XEmacs 21, where the timeout
	     ;; expires faster than it should.  This degenerates
	     ;; to polling for buggy XEmacsen, but oh, well.
	     (while (and (not found)
			 (< (tramp-time-diff (current-time) start-time)
			    timeout))
	       (with-timeout (timeout)
		 (while (not found)
		   (tramp-accept-process-output proc 1)
		   (unless (memq (process-status proc) '(run open))
		     (tramp-error-with-buffer
		      nil proc 'file-error "Process has died"))
		   (setq found (tramp-check-for-regexp proc regexp))))))
	    (t
	     (while (not found)
	       (tramp-accept-process-output proc 1)
	       (unless (memq (process-status proc) '(run open))
		 (tramp-error-with-buffer
		  nil proc 'file-error "Process has died"))
	       (setq found (tramp-check-for-regexp proc regexp)))))
      (tramp-message proc 6 "\n%s" (buffer-string))
      (when (not found)
	(if timeout
	    (tramp-error
	     proc 'file-error "[[Regexp `%s' not found in %d secs]]"
	     regexp timeout)
	  (tramp-error proc 'file-error "[[Regexp `%s' not found]]" regexp)))
      found)))

;; We don't call `tramp-send-string' in order to hide the password
;; from the debug buffer, and because end-of-line handling of the
;; string.
(defun tramp-enter-password (proc)
  "Prompt for a password and send it to the remote end."
  (process-send-string
   proc (concat (tramp-read-passwd proc)
		(or (tramp-get-method-parameter
		     tramp-current-method
		     'tramp-password-end-of-line)
		    tramp-default-password-end-of-line))))

;; It seems that Tru64 Unix does not like it if long strings are sent
;; to it in one go.  (This happens when sending the Perl
;; `file-attributes' implementation, for instance.)  Therefore, we
;; have this function which sends the string in chunks.
(defun tramp-send-string (vec string)
  "Send the STRING via connection VEC.

The STRING is expected to use Unix line-endings, but the lines sent to
the remote host use line-endings as defined in the variable
`tramp-rsh-end-of-line'.  The communication buffer is erased before sending."
  (let* ((p (tramp-get-connection-process vec))
	 (chunksize (tramp-get-connection-property p "chunksize" nil)))
    (unless p
      (tramp-error
       vec 'file-error "Can't send string to remote host -- not logged in"))
    (tramp-set-connection-property p "last-cmd-time" (current-time))
    (tramp-message vec 10 "%s" string)
    (with-current-buffer (tramp-get-connection-buffer vec)
      ;; Clean up the buffer.  We cannot call `erase-buffer' because
      ;; narrowing might be in effect.
      (let (buffer-read-only) (delete-region (point-min) (point-max)))
      ;; Replace "\n" by `tramp-rsh-end-of-line'.
      (setq string
	    (mapconcat 'identity
		       (tramp-compat-split-string string "\n")
		       tramp-rsh-end-of-line))
      (unless (or (string= string "")
		  (string-equal (substring string -1) tramp-rsh-end-of-line))
	(setq string (concat string tramp-rsh-end-of-line)))
      ;; Send the string.
      (if (and chunksize (not (zerop chunksize)))
	  (let ((pos 0)
		(end (length string)))
	    (while (< pos end)
	      (tramp-message
	       vec 10 "Sending chunk from %s to %s"
	       pos (min (+ pos chunksize) end))
	      (process-send-string
	       p (substring string pos (min (+ pos chunksize) end)))
	      (setq pos (+ pos chunksize))))
	(process-send-string p string)))))

(defun tramp-get-inode (vec)
  "Returns the virtual inode number.
If it doesn't exist, generate a new one."
  (let ((string (tramp-make-tramp-file-name
		 (tramp-file-name-method vec)
		 (tramp-file-name-user vec)
		 (tramp-file-name-host vec)
		 "")))
    (unless (assoc string tramp-inodes)
      (add-to-list 'tramp-inodes
		   (list string (length tramp-inodes))))
    (nth 1 (assoc string tramp-inodes))))

(defun tramp-get-device (vec)
  "Returns the virtual device number.
If it doesn't exist, generate a new one."
  (let ((string (tramp-make-tramp-file-name
		 (tramp-file-name-method vec)
		 (tramp-file-name-user vec)
		 (tramp-file-name-host vec)
		 "")))
    (unless (assoc string tramp-devices)
      (add-to-list 'tramp-devices
		   (list string (length tramp-devices))))
    (cons -1 (nth 1 (assoc string tramp-devices)))))

(defun tramp-equal-remote (file1 file2)
  "Check, whether the remote parts of FILE1 and FILE2 are identical.
The check depends on method, user and host name of the files.  If
one of the components is missing, the default values are used.
The local file name parts of FILE1 and FILE2 are not taken into
account.

Example:

  (tramp-equal-remote \"/ssh::/etc\" \"/<your host name>:/home\")

would yield `t'.  On the other hand, the following check results in nil:

  (tramp-equal-remote \"/sudo::/etc\" \"/su::/etc\")"
  (and (stringp (file-remote-p file1))
       (stringp (file-remote-p file2))
       (string-equal (file-remote-p file1) (file-remote-p file2))))

(defun tramp-get-method-parameter (method param)
  "Return the method parameter PARAM.
If the `tramp-methods' entry does not exist, return nil."
  (let ((entry (assoc param (assoc method tramp-methods))))
    (when entry (cadr entry))))

(defun tramp-mode-string-to-int (mode-string)
  "Converts a ten-letter `drwxrwxrwx'-style mode string into mode bits."
  (let* (case-fold-search
	 (mode-chars (string-to-vector mode-string))
         (owner-read (aref mode-chars 1))
         (owner-write (aref mode-chars 2))
         (owner-execute-or-setid (aref mode-chars 3))
         (group-read (aref mode-chars 4))
         (group-write (aref mode-chars 5))
         (group-execute-or-setid (aref mode-chars 6))
         (other-read (aref mode-chars 7))
         (other-write (aref mode-chars 8))
         (other-execute-or-sticky (aref mode-chars 9)))
    (save-match-data
      (logior
       (cond
	((char-equal owner-read ?r) (tramp-compat-octal-to-decimal "00400"))
	((char-equal owner-read ?-) 0)
	(t (error "Second char `%c' must be one of `r-'" owner-read)))
       (cond
	((char-equal owner-write ?w) (tramp-compat-octal-to-decimal "00200"))
	((char-equal owner-write ?-) 0)
	(t (error "Third char `%c' must be one of `w-'" owner-write)))
       (cond
	((char-equal owner-execute-or-setid ?x)
	 (tramp-compat-octal-to-decimal "00100"))
	((char-equal owner-execute-or-setid ?S)
	 (tramp-compat-octal-to-decimal "04000"))
	((char-equal owner-execute-or-setid ?s)
	 (tramp-compat-octal-to-decimal "04100"))
	((char-equal owner-execute-or-setid ?-) 0)
	(t (error "Fourth char `%c' must be one of `xsS-'"
		  owner-execute-or-setid)))
       (cond
	((char-equal group-read ?r) (tramp-compat-octal-to-decimal "00040"))
	((char-equal group-read ?-) 0)
	(t (error "Fifth char `%c' must be one of `r-'" group-read)))
       (cond
	((char-equal group-write ?w) (tramp-compat-octal-to-decimal "00020"))
	((char-equal group-write ?-) 0)
	(t (error "Sixth char `%c' must be one of `w-'" group-write)))
       (cond
	((char-equal group-execute-or-setid ?x)
	 (tramp-compat-octal-to-decimal "00010"))
	((char-equal group-execute-or-setid ?S)
	 (tramp-compat-octal-to-decimal "02000"))
	((char-equal group-execute-or-setid ?s)
	 (tramp-compat-octal-to-decimal "02010"))
	((char-equal group-execute-or-setid ?-) 0)
	(t (error "Seventh char `%c' must be one of `xsS-'"
		  group-execute-or-setid)))
       (cond
	((char-equal other-read ?r)
	 (tramp-compat-octal-to-decimal "00004"))
	((char-equal other-read ?-) 0)
	(t (error "Eighth char `%c' must be one of `r-'" other-read)))
       (cond
         ((char-equal other-write ?w) (tramp-compat-octal-to-decimal "00002"))
	 ((char-equal other-write ?-) 0)
         (t (error "Nineth char `%c' must be one of `w-'" other-write)))
       (cond
	((char-equal other-execute-or-sticky ?x)
	 (tramp-compat-octal-to-decimal "00001"))
	((char-equal other-execute-or-sticky ?T)
	 (tramp-compat-octal-to-decimal "01000"))
	((char-equal other-execute-or-sticky ?t)
	 (tramp-compat-octal-to-decimal "01001"))
	((char-equal other-execute-or-sticky ?-) 0)
	(t (error "Tenth char `%c' must be one of `xtT-'"
		  other-execute-or-sticky)))))))

(defun tramp-local-host-p (vec)
  "Return t if this points to the local host, nil otherwise."
  ;; We cannot use `tramp-file-name-real-host'.  A port is an
  ;; indication for an ssh tunnel or alike.
  (let ((host (tramp-file-name-host vec)))
    (and
     (stringp host)
     (string-match tramp-local-host-regexp host)
     ;; The method shall be applied to one of the shell file name
     ;; handler.  `tramp-local-host-p' is also called for "smb" and
     ;; alike, where it must fail.
     (tramp-get-method-parameter
      (tramp-file-name-method vec) 'tramp-login-program)
     ;; The local temp directory must be writable for the other user.
     (file-writable-p
      (tramp-make-tramp-file-name
       (tramp-file-name-method vec)
       (tramp-file-name-user vec)
       host
       (tramp-compat-temporary-file-directory)))
     ;; On some systems, chown runs only for root.
     (or (zerop (user-uid))
	 ;; This is defined in tramp-sh.el.  Let's assume this is
	 ;; loaded already.
	 (zerop (tramp-compat-funcall 'tramp-get-remote-uid vec 'integer))))))

(defun tramp-make-tramp-temp-file (vec)
  "Create a temporary file on the remote host identified by VEC.
Return the local name of the temporary file."
  (let ((prefix
	 (tramp-make-tramp-file-name
	  (tramp-file-name-method vec)
	  (tramp-file-name-user vec)
	  (tramp-file-name-host vec)
	  (tramp-drop-volume-letter
	   (expand-file-name
	    tramp-temp-name-prefix
	    ;; This is defined in tramp-sh.el.  Let's assume this is
	    ;; loaded already.
	    (tramp-compat-funcall 'tramp-get-remote-tmpdir vec)))))
	result)
    (while (not result)
      ;; `make-temp-file' would be the natural choice for
      ;; implementation.  But it calls `write-region' internally,
      ;; which also needs a temporary file - we would end in an
      ;; infinite loop.
      (setq result (make-temp-name prefix))
      (if (file-exists-p result)
	  (setq result nil)
	;; This creates the file by side effect.
	(set-file-times result)
	(set-file-modes result (tramp-compat-octal-to-decimal "0700"))))

    ;; Return the local part.
    (with-parsed-tramp-file-name result nil localname)))

(defun tramp-delete-temp-file-function ()
  "Remove temporary files related to current buffer."
  (when (stringp tramp-temp-buffer-file-name)
    (ignore-errors (delete-file tramp-temp-buffer-file-name))))

(add-hook 'kill-buffer-hook 'tramp-delete-temp-file-function)
(add-hook 'tramp-cache-unload-hook
	  (lambda ()
	    (remove-hook 'kill-buffer-hook
			 'tramp-delete-temp-file-function)))

;;; Auto saving to a special directory:

(unless (tramp-exists-file-name-handler 'make-auto-save-file-name)
  (defadvice make-auto-save-file-name
    (around tramp-advice-make-auto-save-file-name () activate)
    "Invoke `tramp-*-handle-make-auto-save-file-name' for Tramp files."
    (if (tramp-tramp-file-p (buffer-file-name))
	;; We cannot call `tramp-handle-make-auto-save-file-name'
	;; directly, because this would bypass the locking mechanism.
	(setq ad-return-value
	      (tramp-file-name-handler 'make-auto-save-file-name))
      ad-do-it))
  (add-hook
   'tramp-unload-hook
   (lambda ()
     (ad-remove-advice
      'make-auto-save-file-name
      'around 'tramp-advice-make-auto-save-file-name)
     (ad-activate 'make-auto-save-file-name))))

;; In XEmacs < 21.5, autosaved remote files have permission 0666 minus
;; umask. This is a security threat.

(defun tramp-set-auto-save-file-modes ()
  "Set permissions of autosaved remote files to the original permissions."
  (let ((bfn (buffer-file-name)))
    (when (and (tramp-tramp-file-p bfn)
	       (buffer-modified-p)
	       (stringp buffer-auto-save-file-name)
	       (not (equal bfn buffer-auto-save-file-name)))
      (unless (file-exists-p buffer-auto-save-file-name)
	(write-region "" nil buffer-auto-save-file-name))
      ;; Permissions should be set always, because there might be an old
      ;; auto-saved file belonging to another original file.  This could
      ;; be a security threat.
      (set-file-modes
       buffer-auto-save-file-name
       (or (file-modes bfn) (tramp-compat-octal-to-decimal "0600"))))))

(unless (and (featurep 'xemacs)
	     (= emacs-major-version 21)
	     (> emacs-minor-version 4))
  (add-hook 'auto-save-hook 'tramp-set-auto-save-file-modes)
  (add-hook 'tramp-unload-hook
	    (lambda ()
	      (remove-hook 'auto-save-hook 'tramp-set-auto-save-file-modes))))

(defun tramp-subst-strs-in-string (alist string)
  "Replace all occurrences of the string FROM with TO in STRING.
ALIST is of the form ((FROM . TO) ...)."
  (save-match-data
    (while alist
      (let* ((pr (car alist))
             (from (car pr))
             (to (cdr pr)))
        (while (string-match (regexp-quote from) string)
          (setq string (replace-match to t t string)))
        (setq alist (cdr alist))))
    string))

;;; Compatibility functions section:

(defun tramp-read-passwd (proc &optional prompt)
  "Read a password from user (compat function).
Consults the auth-source package.
Invokes `password-read' if available, `read-passwd' else."
  (let* ((key (tramp-make-tramp-file-name
	       tramp-current-method tramp-current-user
	       tramp-current-host ""))
	 (pw-prompt
	  (or prompt
	      (with-current-buffer (process-buffer proc)
		(tramp-check-for-regexp proc tramp-password-prompt-regexp)
		(format "%s for %s " (capitalize (match-string 1)) key)))))
    (with-parsed-tramp-file-name key nil
      (prog1
	  (or
	   ;; See if auth-sources contains something useful, if it's bound.
	   (and (boundp 'auth-sources)
		(tramp-get-connection-property v "first-password-request" nil)
		;; Try with Tramp's current method.
		(tramp-compat-funcall
		 'auth-source-user-or-password
		 "password" tramp-current-host tramp-current-method))
	   ;; Try the password cache.
	   (when (functionp 'password-read)
	     (unless (tramp-get-connection-property
		      v "first-password-request" nil)
	       (tramp-compat-funcall 'password-cache-remove key))
	     (let ((password
		    (tramp-compat-funcall 'password-read pw-prompt key)))
	       (tramp-compat-funcall 'password-cache-add key password)
	       password))
	   ;; Else, get the password interactively.
	   (read-passwd pw-prompt))
	(tramp-set-connection-property v "first-password-request" nil)))))

(defun tramp-clear-passwd (vec)
  "Clear password cache for connection related to VEC."
  (tramp-compat-funcall
   'password-cache-remove
   (tramp-make-tramp-file-name
    (tramp-file-name-method vec)
    (tramp-file-name-user vec)
    (tramp-file-name-host vec)
    "")))

;; Snarfed code from time-date.el and parse-time.el

(defconst tramp-half-a-year '(241 17024)
"Evaluated by \"(days-to-time 183)\".")

(defconst tramp-parse-time-months
  '(("jan" . 1) ("feb" . 2) ("mar" . 3)
    ("apr" . 4) ("may" . 5) ("jun" . 6)
    ("jul" . 7) ("aug" . 8) ("sep" . 9)
    ("oct" . 10) ("nov" . 11) ("dec" . 12))
  "Alist mapping month names to integers.")

(defun tramp-time-less-p (t1 t2)
  "Say whether time value T1 is less than time value T2."
  (unless t1 (setq t1 '(0 0)))
  (unless t2 (setq t2 '(0 0)))
  (or (< (car t1) (car t2))
      (and (= (car t1) (car t2))
	   (< (nth 1 t1) (nth 1 t2)))))

(defun tramp-time-subtract (t1 t2)
  "Subtract two time values.
Return the difference in the format of a time value."
  (unless t1 (setq t1 '(0 0)))
  (unless t2 (setq t2 '(0 0)))
  (let ((borrow (< (cadr t1) (cadr t2))))
    (list (- (car t1) (car t2) (if borrow 1 0))
	  (- (+ (if borrow 65536 0) (cadr t1)) (cadr t2)))))

(defun tramp-time-diff (t1 t2)
  "Return the difference between the two times, in seconds.
T1 and T2 are time values (as returned by `current-time' for example)."
  (cond ((and (fboundp 'subtract-time)
	      (fboundp 'float-time))
         (tramp-compat-funcall
	  'float-time (tramp-compat-funcall 'subtract-time t1 t2)))
	((and (fboundp 'subtract-time)
	      (fboundp 'time-to-seconds))
         (tramp-compat-funcall
	  'time-to-seconds (tramp-compat-funcall 'subtract-time t1 t2)))
        ((fboundp 'itimer-time-difference)
	 (tramp-compat-funcall
	  'itimer-time-difference
	  (if (< (length t1) 3) (append t1 '(0)) t1)
	  (if (< (length t2) 3) (append t2 '(0)) t2)))
        (t
	 (let ((time (tramp-time-subtract t1 t2)))
	   (+ (* (car time) 65536.0)
	      (cadr time)
	      (/ (or (nth 2 time) 0) 1000000.0))))))

;; Currently (as of Emacs 20.5), the function `shell-quote-argument'
;; does not deal well with newline characters.  Newline is replaced by
;; backslash newline.  But if, say, the string `a backslash newline b'
;; is passed to a shell, the shell will expand this into "ab",
;; completely omitting the newline.  This is not what was intended.
;; It does not appear to be possible to make the function
;; `shell-quote-argument' work with newlines without making it
;; dependent on the shell used.  But within this package, we know that
;; we will always use a Bourne-like shell, so we use an approach which
;; groks newlines.
;;
;; The approach is simple: we call `shell-quote-argument', then
;; massage the newline part of the result.
;;
;; This function should produce a string which is grokked by a Unix
;; shell, even if the Emacs is running on Windows.  Since this is the
;; kludges section, we bind `system-type' in such a way that
;; `shell-quote-arguments'  behaves as if on Unix.
;;
;; Thanks to Mario DeWeerd for the hint that it is sufficient for this
;; function to work with Bourne-like shells.
;;
;; CCC: This function should be rewritten so that
;; `shell-quote-argument' is not used.  This way, we are safe from
;; changes in `shell-quote-argument'.
;;;###tramp-autoload
(defun tramp-shell-quote-argument (s)
  "Similar to `shell-quote-argument', but groks newlines.
Only works for Bourne-like shells."
  (let ((system-type 'not-windows))
    (save-match-data
      (let ((result (shell-quote-argument s))
	    (nl (regexp-quote (format "\\%s" tramp-rsh-end-of-line))))
	(when (and (>= (length result) 2)
		   (string= (substring result 0 2) "\\~"))
	  (setq result (substring result 1)))
	(while (string-match nl result)
	  (setq result (replace-match (format "'%s'" tramp-rsh-end-of-line)
				      t t result)))
	result))))

;; Checklist for `tramp-unload-hook'
;; - Unload all `tramp-*' packages
;; - Reset `file-name-handler-alist'
;; - Cleanup hooks where Tramp functions are in
;; - Cleanup advised functions
;; - Cleanup autoloads
;;;###autoload
(defun tramp-unload-tramp ()
  "Discard Tramp from loading remote files."
  (interactive)
  ;; ange-ftp settings must be enabled.
  (tramp-compat-funcall 'tramp-ftp-enable-ange-ftp)
  ;; Maybe it's not loaded yet.
  (ignore-errors (unload-feature 'tramp 'force)))

(provide 'tramp)

;;; TODO:

;; * Rewrite `tramp-shell-quote-argument' to abstain from using
;;   `shell-quote-argument'.
;; * In Emacs 21, `insert-directory' shows total number of bytes used
;;   by the files in that directory.  Add this here.
;; * Avoid screen blanking when hitting `g' in dired.  (Eli Tziperman)
;; * Make ffap.el grok Tramp filenames.  (Eli Tziperman)
;; * abbreviate-file-name
;; * Better error checking.  At least whenever we see something
;;   strange when doing zerop, we should kill the process and start
;;   again.  (Greg Stark)
;; * Username and hostname completion.
;; ** Try to avoid usage of `last-input-event' in `tramp-completion-mode-p'.
;; ** Unify `tramp-parse-{rhosts,shosts,sconfig,hosts,passwd,netrc}'.
;;    Code is nearly identical.
;; * Make `tramp-default-user' obsolete.
;; * Implement a general server-local-variable mechanism, as there are
;;   probably other variables that need different values for different
;;   servers too.  The user could then configure a variable (such as
;;   tramp-server-local-variable-alist) to define any such variables
;;   that they need to, which would then be let bound as appropriate
;;   in tramp functions.  (Jason Rumney)
;; * IMHO, it's a drawback that currently Tramp doesn't support
;;   Unicode in Dired file names by default.  Is it possible to
;;   improve Tramp to set LC_ALL to "C" only for commands where Tramp
;;   expects English?  Or just to set LC_MESSAGES to "C" if Tramp
;;   expects only English messages?  (Juri Linkov)
;; * Make shadowfile.el grok Tramp filenames.  (Bug#4526, Bug#4846)
;; * I was wondering it it would be possible to use tramp even if I'm
;;   actually using sshfs.  But when I launch a command I would like
;;   to get it executed on the remote machine where the files really
;;   are.  (Andrea Crotti)
;; * Run emerge on two remote files.  Bug is described here:
;;   <http://www.mail-archive.com/tramp-devel@nongnu.org/msg01041.html>.
;;   (Bug#6850)

;; Functions for file-name-handler-alist:
;; diff-latest-backup-file -- in diff.el

;;; tramp.el ends here

;; Local Variables:
;; mode: Emacs-Lisp
;; coding: utf-8
;; End:<|MERGE_RESOLUTION|>--- conflicted
+++ resolved
@@ -1664,414 +1664,6 @@
    '(minibuffer-electric-separator
      minibuffer-electric-tilde)))
 
-<<<<<<< HEAD
-=======
-
-;;; Remote commands:
-
-(defun tramp-handle-executable-find (command)
-  "Like `executable-find' for Tramp files."
-  (with-parsed-tramp-file-name default-directory nil
-    (tramp-find-executable v command (tramp-get-remote-path v) t)))
-
-(defun tramp-process-sentinel (proc event)
-  "Flush file caches."
-  (unless (memq (process-status proc) '(run open))
-    (let ((vec (tramp-get-connection-property proc "vector" nil)))
-      (when vec
-	(tramp-message vec 5 "Sentinel called: `%s' `%s'" proc event)
-        (tramp-flush-directory-property vec "")))))
-
-;; We use BUFFER also as connection buffer during setup. Because of
-;; this, its original contents must be saved, and restored once
-;; connection has been setup.
-(defun tramp-handle-start-file-process (name buffer program &rest args)
-  "Like `start-file-process' for Tramp files."
-  (with-parsed-tramp-file-name default-directory nil
-    ;; When PROGRAM is nil, we just provide a tty.
-    (let ((command
-	   (when (stringp program)
-	     (format "cd %s; exec %s"
-		     (tramp-shell-quote-argument localname)
-		     (mapconcat 'tramp-shell-quote-argument
-				(cons program args) " "))))
-	  (tramp-process-connection-type
-	   (or (null program) tramp-process-connection-type))
-	  (bmp (and (buffer-live-p buffer) (buffer-modified-p buffer)))
-	  (name1 name)
-	  (i 0))
-      (unwind-protect
-	  (save-excursion
-	    (save-restriction
-	      (unless buffer
-		;; BUFFER can be nil.  We use a temporary buffer.
-		(setq buffer (generate-new-buffer tramp-temp-buffer-name)))
-	      (while (get-process name1)
-		;; NAME must be unique as process name.
-		(setq i (1+ i)
-		      name1 (format "%s<%d>" name i)))
-	      (setq name name1)
-	      ;; Set the new process properties.
-	      (tramp-set-connection-property v "process-name" name)
-	      (tramp-set-connection-property v "process-buffer" buffer)
-	      ;; Activate narrowing in order to save BUFFER contents.
-	      ;; Clear also the modification time; otherwise we might
-	      ;; be interrupted by `verify-visited-file-modtime'.
-	      (with-current-buffer (tramp-get-connection-buffer v)
-		(let ((buffer-undo-list t))
-		  (clear-visited-file-modtime)
-		  (narrow-to-region (point-max) (point-max))
-		  (if command
-		      ;; Send the command.
-		      (tramp-send-command v command nil t) ; nooutput
-		    ;; Check, whether a pty is associated.
-		    (tramp-maybe-open-connection v)
-		    (unless (process-get
-			     (tramp-get-connection-process v) 'remote-tty)
-		      (tramp-error
-		       v 'file-error
-		       "pty association is not supported for `%s'" name)))))
-	      (let ((p (tramp-get-connection-process v)))
-		;; Set sentinel and query flag for this process.
-		(tramp-set-connection-property p "vector" v)
-		(set-process-sentinel p 'tramp-process-sentinel)
-		(tramp-set-process-query-on-exit-flag p t)
-		;; Return process.
-		p)))
-	;; Save exit.
-	(with-current-buffer (tramp-get-connection-buffer v)
-	  (if (string-match tramp-temp-buffer-name (buffer-name))
-	      (progn
-		(set-process-buffer (tramp-get-connection-process v) nil)
-		(kill-buffer (current-buffer)))
-	    (set-buffer-modified-p bmp)))
-	(tramp-set-connection-property v "process-name" nil)
-	(tramp-set-connection-property v "process-buffer" nil)))))
-
-(defun tramp-handle-process-file
-  (program &optional infile destination display &rest args)
-  "Like `process-file' for Tramp files."
-  ;; The implementation is not complete yet.
-  (when (and (numberp destination) (zerop destination))
-    (error "Implementation does not handle immediate return"))
-
-  (with-parsed-tramp-file-name default-directory nil
-    (let (command input tmpinput stderr tmpstderr outbuf ret)
-      ;; Compute command.
-      (setq command (mapconcat 'tramp-shell-quote-argument
-			       (cons program args) " "))
-      ;; Determine input.
-      (if (null infile)
-	  (setq input "/dev/null")
-	(setq infile (expand-file-name infile))
-	(if (tramp-equal-remote default-directory infile)
-	    ;; INFILE is on the same remote host.
-	    (setq input (with-parsed-tramp-file-name infile nil localname))
-	  ;; INFILE must be copied to remote host.
-	  (setq input (tramp-make-tramp-temp-file v)
-		tmpinput (tramp-make-tramp-file-name method user host input))
-	  (copy-file infile tmpinput t)))
-      (when input (setq command (format "%s <%s" command input)))
-
-      ;; Determine output.
-      (cond
-       ;; Just a buffer.
-       ((bufferp destination)
-	(setq outbuf destination))
-       ;; A buffer name.
-       ((stringp destination)
-	(setq outbuf (get-buffer-create destination)))
-       ;; (REAL-DESTINATION ERROR-DESTINATION)
-       ((consp destination)
-	;; output.
-	(cond
-	 ((bufferp (car destination))
-	  (setq outbuf (car destination)))
-	 ((stringp (car destination))
-	  (setq outbuf (get-buffer-create (car destination))))
-	 ((car destination)
-	  (setq outbuf (current-buffer))))
-	;; stderr.
-	(cond
-	 ((stringp (cadr destination))
-	  (setcar (cdr destination) (expand-file-name (cadr destination)))
-	  (if (tramp-equal-remote default-directory (cadr destination))
-	      ;; stderr is on the same remote host.
-	      (setq stderr (with-parsed-tramp-file-name
-			       (cadr destination) nil localname))
-	    ;; stderr must be copied to remote host.  The temporary
-	    ;; file must be deleted after execution.
-	    (setq stderr (tramp-make-tramp-temp-file v)
-		  tmpstderr (tramp-make-tramp-file-name
-			     method user host stderr))))
-	 ;; stderr to be discarded.
-	 ((null (cadr destination))
-	  (setq stderr "/dev/null"))))
-       ;; 't
-       (destination
-	(setq outbuf (current-buffer))))
-      (when stderr (setq command (format "%s 2>%s" command stderr)))
-
-      ;; Send the command.  It might not return in time, so we protect
-      ;; it.  Call it in a subshell, in order to preserve working
-      ;; directory.
-      (condition-case nil
-	  (unwind-protect
-              (setq ret
-                    (tramp-send-command-and-check
-                     v (format "\\cd %s; %s"
-                               (tramp-shell-quote-argument localname)
-                               command)
-		     t t))
-	    ;; We should show the output anyway.
-	    (when outbuf
-	      (with-current-buffer outbuf
-                (insert
-                 (with-current-buffer (tramp-get-connection-buffer v)
-                   (buffer-string))))
-	      (when display (display-buffer outbuf))))
-	;; When the user did interrupt, we should do it also.  We use
-	;; return code -1 as marker.
-	(quit
-	 (kill-buffer (tramp-get-connection-buffer v))
-	 (setq ret -1))
-	;; Handle errors.
-	(error
-	 (kill-buffer (tramp-get-connection-buffer v))
-	 (setq ret 1)))
-
-      ;; Provide error file.
-      (when tmpstderr (rename-file tmpstderr (cadr destination) t))
-
-      ;; Cleanup.  We remove all file cache values for the connection,
-      ;; because the remote process could have changed them.
-      (when tmpinput (delete-file tmpinput))
-
-      ;; `process-file-side-effects' has been introduced with GNU
-      ;; Emacs 23.2.  If set to `nil', no remote file will be changed
-      ;; by `program'.  If it doesn't exist, we assume its default
-      ;; value 't'.
-      (unless (and (boundp 'process-file-side-effects)
-		   (not (symbol-value 'process-file-side-effects)))
-        (tramp-flush-directory-property v ""))
-
-      ;; Return exit status.
-      (if (equal ret -1)
-	  (keyboard-quit)
-	ret))))
-
-(defun tramp-local-call-process
-  (program &optional infile destination display &rest args)
-  "Calls `call-process' on the local host.
-This is needed because for some Emacs flavors Tramp has
-defadviced `call-process' to behave like `process-file'.  The
-Lisp error raised when PROGRAM is nil is trapped also, returning 1."
-  (let ((default-directory
-	  (if (file-remote-p default-directory)
-	      (tramp-compat-temporary-file-directory)
-	    default-directory)))
-    (if (executable-find program)
-	(apply 'call-process program infile destination display args)
-      1)))
-
-(defun tramp-handle-call-process-region
-  (start end program &optional delete buffer display &rest args)
-  "Like `call-process-region' for Tramp files."
-  (let ((tmpfile (tramp-compat-make-temp-file "")))
-    (write-region start end tmpfile)
-    (when delete (delete-region start end))
-    (unwind-protect
-	(apply 'call-process program tmpfile buffer display args)
-      (delete-file tmpfile))))
-
-(defun tramp-handle-shell-command
-  (command &optional output-buffer error-buffer)
-  "Like `shell-command' for Tramp files."
-  (let* ((asynchronous (string-match "[ \t]*&[ \t]*\\'" command))
-	 ;; We cannot use `shell-file-name' and `shell-command-switch',
-	 ;; they are variables of the local host.
-	 (args (list
-		(tramp-get-method-parameter
-		 (tramp-file-name-method
-		  (tramp-dissect-file-name default-directory))
-		 'tramp-remote-sh)
-		"-c" (substring command 0 asynchronous)))
-	 current-buffer-p
-	 (output-buffer
-	  (cond
-	   ((bufferp output-buffer) output-buffer)
-	   ((stringp output-buffer) (get-buffer-create output-buffer))
-	   (output-buffer
-	    (setq current-buffer-p t)
-	    (current-buffer))
-	   (t (get-buffer-create
-	       (if asynchronous
-		   "*Async Shell Command*"
-		 "*Shell Command Output*")))))
-	 (error-buffer
-	  (cond
-	   ((bufferp error-buffer) error-buffer)
-	   ((stringp error-buffer) (get-buffer-create error-buffer))))
-	 (buffer
-	  (if (and (not asynchronous) error-buffer)
-	      (with-parsed-tramp-file-name default-directory nil
-		(list output-buffer (tramp-make-tramp-temp-file v)))
-	    output-buffer))
-	 (p (get-buffer-process output-buffer)))
-
-    ;; Check whether there is another process running.  Tramp does not
-    ;; support 2 (asynchronous) processes in parallel.
-    (when p
-      (if (yes-or-no-p "A command is running.  Kill it? ")
-	  (condition-case nil
-	      (kill-process p)
-	    (error nil))
-	(error "Shell command in progress")))
-
-    (if current-buffer-p
-	(progn
-	  (barf-if-buffer-read-only)
-	  (push-mark nil t))
-      (with-current-buffer output-buffer
-	(setq buffer-read-only nil)
-	(erase-buffer)))
-
-    (if (and (not current-buffer-p) (integerp asynchronous))
-	(prog1
-	    ;; Run the process.
-	    (apply 'start-file-process "*Async Shell*" buffer args)
-	  ;; Display output.
-	  (pop-to-buffer output-buffer)
-	  (setq mode-line-process '(":%s"))
-	  (require 'shell) (shell-mode))
-
-      (prog1
-	  ;; Run the process.
-	  (apply 'process-file (car args) nil buffer nil (cdr args))
-	;; Insert error messages if they were separated.
-	(when (listp buffer)
-	  (with-current-buffer error-buffer
-	    (insert-file-contents (cadr buffer)))
-	  (delete-file (cadr buffer)))
-	(if current-buffer-p
-	    ;; This is like exchange-point-and-mark, but doesn't
-	    ;; activate the mark.  It is cleaner to avoid activation,
-	    ;; even though the command loop would deactivate the mark
-	    ;; because we inserted text.
-	    (goto-char (prog1 (mark t)
-			 (set-marker (mark-marker) (point)
-				     (current-buffer))))
-	  ;; There's some output, display it.
-	  (when (with-current-buffer output-buffer (> (point-max) (point-min)))
-	    (if (functionp 'display-message-or-buffer)
-		(tramp-compat-funcall 'display-message-or-buffer output-buffer)
-	      (pop-to-buffer output-buffer))))))))
-
-;; File Editing.
-
-(defvar tramp-handle-file-local-copy-hook nil
-  "Normal hook to be run at the end of `tramp-handle-file-local-copy'.")
-
-(defun tramp-handle-file-local-copy (filename)
-  "Like `file-local-copy' for Tramp files."
-
-  (with-parsed-tramp-file-name filename nil
-    (unless (file-exists-p filename)
-      (tramp-error
-       v 'file-error
-       "Cannot make local copy of non-existing file `%s'" filename))
-
-    (let* ((size (nth 7 (file-attributes filename)))
-	   (rem-enc (tramp-get-inline-coding v "remote-encoding" size))
-	   (loc-dec (tramp-get-inline-coding v "local-decoding" size))
-	   (tmpfile (tramp-compat-make-temp-file filename)))
-
-      (condition-case err
-	  (cond
-	   ;; `copy-file' handles direct copy and out-of-band methods.
-	   ((or (tramp-local-host-p v)
-		(tramp-method-out-of-band-p v size))
-	    (copy-file filename tmpfile t t))
-
-	   ;; Use inline encoding for file transfer.
-	   (rem-enc
-	    (save-excursion
-	      (with-progress-reporter
-	       v 3 (format "Encoding remote file %s" filename)
-	       (tramp-barf-unless-okay
-		v (format rem-enc (tramp-shell-quote-argument localname))
-		"Encoding remote file failed"))
-
-	      (if (functionp loc-dec)
-		  ;; If local decoding is a function, we call it.  We
-		  ;; must disable multibyte, because
-		  ;; `uudecode-decode-region' doesn't handle it
-		  ;; correctly.
-		  (with-temp-buffer
-		    (set-buffer-multibyte nil)
-		    (insert-buffer-substring (tramp-get-buffer v))
-		    (with-progress-reporter
-			v 3 (format "Decoding remote file %s with function %s"
-				    filename loc-dec)
-		      (funcall loc-dec (point-min) (point-max))
-		      ;; Unset `file-name-handler-alist'.  Otherwise,
-		      ;; epa-file gets confused.
-		      (let (file-name-handler-alist
-			    (coding-system-for-write 'binary))
-			(write-region (point-min) (point-max) tmpfile))))
-
-		;; If tramp-decoding-function is not defined for this
-		;; method, we invoke tramp-decoding-command instead.
-		(let ((tmpfile2 (tramp-compat-make-temp-file filename)))
-		  ;; Unset `file-name-handler-alist'.  Otherwise,
-		  ;; epa-file gets confused.
-		  (let (file-name-handler-alist
-			(coding-system-for-write 'binary))
-		    (write-region (point-min) (point-max) tmpfile2))
-		  (with-progress-reporter
-		      v 3 (format "Decoding remote file %s with command %s"
-				  filename loc-dec)
-		    (unwind-protect
-			(tramp-call-local-coding-command
-			 loc-dec tmpfile2 tmpfile)
-		      (delete-file tmpfile2)))))
-
-	      ;; Set proper permissions.
-	      (set-file-modes tmpfile (tramp-default-file-modes filename))
-	      ;; Set local user ownership.
-	      (tramp-set-file-uid-gid tmpfile)))
-
-	   ;; Oops, I don't know what to do.
-	   (t (tramp-error
-	       v 'file-error "Wrong method specification for `%s'" method)))
-
-	;; Error handling.
-	((error quit)
-	 (delete-file tmpfile)
-	 (signal (car err) (cdr err))))
-
-      (run-hooks 'tramp-handle-file-local-copy-hook)
-      tmpfile)))
-
-(defun tramp-handle-file-remote-p (filename &optional identification connected)
-  "Like `file-remote-p' for Tramp files."
-  (let ((tramp-verbose 3))
-    (when (tramp-tramp-file-p filename)
-      (let* ((v (tramp-dissect-file-name filename))
-	     (p (tramp-get-connection-process v))
-	     (c (and p (processp p) (memq (process-status p) '(run open)))))
-	;; We expand the file name only, if there is already a connection.
-	(with-parsed-tramp-file-name
-	    (if c (expand-file-name filename) filename) nil
-	  (and (or (not connected) c)
-	       (cond
-		((eq identification 'method) method)
-		((eq identification 'user) user)
-		((eq identification 'host) host)
-		((eq identification 'localname) localname)
-		(t (tramp-make-tramp-file-name method user host "")))))))))
-
->>>>>>> fb3d68ea
 (defun tramp-find-file-name-coding-system-alist (filename tmpname)
   "Like `find-operation-coding-system' for Tramp filenames.
 Tramp's `insert-file-contents' and `write-region' work over
