--- conflicted
+++ resolved
@@ -31,11 +31,7 @@
 ;; should be changed only there.
 
 ;;;###tramp-autoload
-<<<<<<< HEAD
-(defconst tramp-version "2.2.2"
-=======
 (defconst tramp-version "2.2.3-pre"
->>>>>>> d5493232
   "This version of Tramp.")
 
 ;;;###tramp-autoload
@@ -48,11 +44,7 @@
 		      (= emacs-major-version 21)
 		      (>= emacs-minor-version 4)))
 	     "ok"
-<<<<<<< HEAD
-	   (format "Tramp 2.2.2 is not fit for %s"
-=======
 	   (format "Tramp 2.2.3-pre is not fit for %s"
->>>>>>> d5493232
 		   (when (string-match "^.*$" (emacs-version))
 		     (match-string 0 (emacs-version)))))))
   (unless (string-match "\\`ok\\'" x) (error "%s" x)))
